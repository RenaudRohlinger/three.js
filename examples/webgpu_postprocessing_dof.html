--- conflicted
+++ resolved
@@ -197,17 +197,6 @@
 
 				camera.lookAt( scene.position );
 
-<<<<<<< HEAD
-				for ( let i = 0; i < mesh.count; i ++ ) {
-
-					const h = ( 360 * ( i / mesh.count + time ) % 360 ) / 360;
-					color.setHSL( h, 1, 0.5 );
-					mesh.setColorAt( i, color );
-
-				}
-
-=======
->>>>>>> eb6d44f5
 				postProcessing.render();
 
 			}
