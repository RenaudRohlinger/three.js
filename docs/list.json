{

	"en": {

		"Manual": {

			"Getting Started": {
				"Creating a scene": "manual/en/introduction/Creating-a-scene",
				"Installation": "manual/en/introduction/Installation",
				"Browser support": "manual/en/introduction/Browser-support",
				"WebGL compatibility check": "manual/en/introduction/WebGL-compatibility-check",
				"How to run things locally": "manual/en/introduction/How-to-run-things-locally",
				"Typescript setup": "manual/en/introduction/Typescript-setup",
				"Drawing lines": "manual/en/introduction/Drawing-lines",
				"Creating text": "manual/en/introduction/Creating-text",
				"Loading 3D models": "manual/en/introduction/Loading-3D-models",
				"FAQ": "manual/en/introduction/FAQ",
				"Useful links": "manual/en/introduction/Useful-links"
			},

			"Next Steps": {
				"How to update things": "manual/en/introduction/How-to-update-things",
				"How to dispose of objects": "manual/en/introduction/How-to-dispose-of-objects",
				"How to create VR content": "manual/en/introduction/How-to-create-VR-content",
				"How to use post-processing": "manual/en/introduction/How-to-use-post-processing",
				"Matrix transformations": "manual/en/introduction/Matrix-transformations",
				"Animation system": "manual/en/introduction/Animation-system"
			},

			"Build Tools": {
				"Testing with NPM": "manual/en/buildTools/Testing-with-NPM"
			}

		},

		"Reference": {

			"Animation": {
				"AnimationAction": "api/en/animation/AnimationAction",
				"AnimationClip": "api/en/animation/AnimationClip",
				"AnimationMixer": "api/en/animation/AnimationMixer",
				"AnimationObjectGroup": "api/en/animation/AnimationObjectGroup",
				"AnimationUtils": "api/en/animation/AnimationUtils",
				"KeyframeTrack": "api/en/animation/KeyframeTrack",
				"PropertyBinding": "api/en/animation/PropertyBinding",
				"PropertyMixer": "api/en/animation/PropertyMixer"
			},

			"Animation / Tracks": {
				"BooleanKeyframeTrack": "api/en/animation/tracks/BooleanKeyframeTrack",
				"ColorKeyframeTrack": "api/en/animation/tracks/ColorKeyframeTrack",
				"NumberKeyframeTrack": "api/en/animation/tracks/NumberKeyframeTrack",
				"QuaternionKeyframeTrack": "api/en/animation/tracks/QuaternionKeyframeTrack",
				"StringKeyframeTrack": "api/en/animation/tracks/StringKeyframeTrack",
				"VectorKeyframeTrack": "api/en/animation/tracks/VectorKeyframeTrack"
			},

			"Audio": {
				"Audio": "api/en/audio/Audio",
				"AudioAnalyser": "api/en/audio/AudioAnalyser",
				"AudioContext": "api/en/audio/AudioContext",
				"AudioListener": "api/en/audio/AudioListener",
				"PositionalAudio": "api/en/audio/PositionalAudio"
			},

			"Cameras": {
				"ArrayCamera": "api/en/cameras/ArrayCamera",
				"Camera": "api/en/cameras/Camera",
				"CubeCamera": "api/en/cameras/CubeCamera",
				"OrthographicCamera": "api/en/cameras/OrthographicCamera",
				"PerspectiveCamera": "api/en/cameras/PerspectiveCamera",
				"StereoCamera": "api/en/cameras/StereoCamera"
			},

			"Constants": {
				"Animation": "api/en/constants/Animation",
				"Core": "api/en/constants/Core",
				"CustomBlendingEquation": "api/en/constants/CustomBlendingEquations",
				"Materials": "api/en/constants/Materials",
				"Renderer": "api/en/constants/Renderer",
				"Textures": "api/en/constants/Textures"
			},

			"Core": {
				"BufferAttribute": "api/en/core/BufferAttribute",
				"BufferGeometry": "api/en/core/BufferGeometry",
				"Clock": "api/en/core/Clock",
				"DirectGeometry": "api/en/core/DirectGeometry",
				"EventDispatcher": "api/en/core/EventDispatcher",
				"Face3": "api/en/core/Face3",
				"Geometry": "api/en/core/Geometry",
				"GLBufferAttribute": "api/en/core/GLBufferAttribute",
				"InstancedBufferAttribute": "api/en/core/InstancedBufferAttribute",
				"InstancedBufferGeometry": "api/en/core/InstancedBufferGeometry",
				"InstancedInterleavedBuffer": "api/en/core/InstancedInterleavedBuffer",
				"InterleavedBuffer": "api/en/core/InterleavedBuffer",
				"InterleavedBufferAttribute": "api/en/core/InterleavedBufferAttribute",
				"Layers": "api/en/core/Layers",
				"Object3D": "api/en/core/Object3D",
				"Raycaster": "api/en/core/Raycaster",
				"Uniform": "api/en/core/Uniform"
			},

			"Core / BufferAttributes": {
				"BufferAttribute Types": "api/en/core/bufferAttributeTypes/BufferAttributeTypes"
			},

			"Extras": {
				"DataUtils": "api/en/extras/DataUtils",
				"Earcut": "api/en/extras/Earcut",
				"ImageUtils": "api/en/extras/ImageUtils",
				"PMREMGenerator": "api/en/extras/PMREMGenerator",
				"ShapeUtils": "api/en/extras/ShapeUtils"
			},

			"Extras / Core": {
				"Curve": "api/en/extras/core/Curve",
				"CurvePath": "api/en/extras/core/CurvePath",
				"Font": "api/en/extras/core/Font",
				"Interpolations": "api/en/extras/core/Interpolations",
				"Path": "api/en/extras/core/Path",
				"Shape": "api/en/extras/core/Shape",
				"ShapePath": "api/en/extras/core/ShapePath"
			},

			"Extras / Curves": {
				"ArcCurve": "api/en/extras/curves/ArcCurve",
				"CatmullRomCurve3": "api/en/extras/curves/CatmullRomCurve3",
				"CubicBezierCurve": "api/en/extras/curves/CubicBezierCurve",
				"CubicBezierCurve3": "api/en/extras/curves/CubicBezierCurve3",
				"EllipseCurve": "api/en/extras/curves/EllipseCurve",
				"LineCurve": "api/en/extras/curves/LineCurve",
				"LineCurve3": "api/en/extras/curves/LineCurve3",
				"QuadraticBezierCurve": "api/en/extras/curves/QuadraticBezierCurve",
				"QuadraticBezierCurve3": "api/en/extras/curves/QuadraticBezierCurve3",
				"SplineCurve": "api/en/extras/curves/SplineCurve"
			},

			"Extras / Objects": {
				"ImmediateRenderObject": "api/en/extras/objects/ImmediateRenderObject"
			},

			"Geometries": {
				"BoxBufferGeometry": "api/en/geometries/BoxBufferGeometry",
				"BoxGeometry": "api/en/geometries/BoxGeometry",
				"CircleBufferGeometry": "api/en/geometries/CircleBufferGeometry",
				"CircleGeometry": "api/en/geometries/CircleGeometry",
				"ConeBufferGeometry": "api/en/geometries/ConeBufferGeometry",
				"ConeGeometry": "api/en/geometries/ConeGeometry",
				"CylinderBufferGeometry": "api/en/geometries/CylinderBufferGeometry",
				"CylinderGeometry": "api/en/geometries/CylinderGeometry",
				"DodecahedronBufferGeometry": "api/en/geometries/DodecahedronBufferGeometry",
				"DodecahedronGeometry": "api/en/geometries/DodecahedronGeometry",
				"EdgesGeometry": "api/en/geometries/EdgesGeometry",
				"ExtrudeBufferGeometry": "api/en/geometries/ExtrudeBufferGeometry",
				"ExtrudeGeometry": "api/en/geometries/ExtrudeGeometry",
				"IcosahedronBufferGeometry": "api/en/geometries/IcosahedronBufferGeometry",
				"IcosahedronGeometry": "api/en/geometries/IcosahedronGeometry",
				"LatheBufferGeometry": "api/en/geometries/LatheBufferGeometry",
				"LatheGeometry": "api/en/geometries/LatheGeometry",
				"OctahedronBufferGeometry": "api/en/geometries/OctahedronBufferGeometry",
				"OctahedronGeometry": "api/en/geometries/OctahedronGeometry",
				"ParametricBufferGeometry": "api/en/geometries/ParametricBufferGeometry",
				"ParametricGeometry": "api/en/geometries/ParametricGeometry",
				"PlaneBufferGeometry": "api/en/geometries/PlaneBufferGeometry",
				"PlaneGeometry": "api/en/geometries/PlaneGeometry",
				"PolyhedronBufferGeometry": "api/en/geometries/PolyhedronBufferGeometry",
				"PolyhedronGeometry": "api/en/geometries/PolyhedronGeometry",
				"RingBufferGeometry": "api/en/geometries/RingBufferGeometry",
				"RingGeometry": "api/en/geometries/RingGeometry",
				"ShapeBufferGeometry": "api/en/geometries/ShapeBufferGeometry",
				"ShapeGeometry": "api/en/geometries/ShapeGeometry",
				"SphereBufferGeometry": "api/en/geometries/SphereBufferGeometry",
				"SphereGeometry": "api/en/geometries/SphereGeometry",
				"TetrahedronBufferGeometry": "api/en/geometries/TetrahedronBufferGeometry",
				"TetrahedronGeometry": "api/en/geometries/TetrahedronGeometry",
				"TextBufferGeometry": "api/en/geometries/TextBufferGeometry",
				"TextGeometry": "api/en/geometries/TextGeometry",
				"TorusBufferGeometry": "api/en/geometries/TorusBufferGeometry",
				"TorusGeometry": "api/en/geometries/TorusGeometry",
				"TorusKnotBufferGeometry": "api/en/geometries/TorusKnotBufferGeometry",
				"TorusKnotGeometry": "api/en/geometries/TorusKnotGeometry",
				"TubeBufferGeometry": "api/en/geometries/TubeBufferGeometry",
				"TubeGeometry": "api/en/geometries/TubeGeometry",
				"WireframeGeometry": "api/en/geometries/WireframeGeometry"
			},

			"Helpers": {
				"ArrowHelper": "api/en/helpers/ArrowHelper",
				"AxesHelper": "api/en/helpers/AxesHelper",
				"BoxHelper": "api/en/helpers/BoxHelper",
				"Box3Helper": "api/en/helpers/Box3Helper",
				"CameraHelper": "api/en/helpers/CameraHelper",
				"DirectionalLightHelper": "api/en/helpers/DirectionalLightHelper",
				"GridHelper": "api/en/helpers/GridHelper",
				"PolarGridHelper": "api/en/helpers/PolarGridHelper",
				"HemisphereLightHelper": "api/en/helpers/HemisphereLightHelper",
				"PlaneHelper": "api/en/helpers/PlaneHelper",
				"PointLightHelper": "api/en/helpers/PointLightHelper",
				"SkeletonHelper": "api/en/helpers/SkeletonHelper",
				"SpotLightHelper": "api/en/helpers/SpotLightHelper"
			},

			"Lights": {
				"AmbientLight": "api/en/lights/AmbientLight",
				"AmbientLightProbe": "api/en/lights/AmbientLightProbe",
				"DirectionalLight": "api/en/lights/DirectionalLight",
				"HemisphereLight": "api/en/lights/HemisphereLight",
				"HemisphereLightProbe": "api/en/lights/HemisphereLightProbe",
				"Light": "api/en/lights/Light",
				"LightProbe": "api/en/lights/LightProbe",
				"PointLight": "api/en/lights/PointLight",
				"RectAreaLight": "api/en/lights/RectAreaLight",
				"SpotLight": "api/en/lights/SpotLight"
			},

			"Lights / Shadows": {
				"LightShadow": "api/en/lights/shadows/LightShadow",
				"PointLightShadow": "api/en/lights/shadows/PointLightShadow",
				"DirectionalLightShadow": "api/en/lights/shadows/DirectionalLightShadow",
				"SpotLightShadow": "api/en/lights/shadows/SpotLightShadow"
			},

			"Loaders": {
				"AnimationLoader": "api/en/loaders/AnimationLoader",
				"AudioLoader": "api/en/loaders/AudioLoader",
				"BufferGeometryLoader": "api/en/loaders/BufferGeometryLoader",
				"Cache": "api/en/loaders/Cache",
				"CompressedTextureLoader": "api/en/loaders/CompressedTextureLoader",
				"CubeTextureLoader": "api/en/loaders/CubeTextureLoader",
				"DataTextureLoader": "api/en/loaders/DataTextureLoader",
				"FileLoader": "api/en/loaders/FileLoader",
				"FontLoader": "api/en/loaders/FontLoader",
				"ImageBitmapLoader": "api/en/loaders/ImageBitmapLoader",
				"ImageLoader": "api/en/loaders/ImageLoader",
				"Loader": "api/en/loaders/Loader",
				"LoaderUtils": "api/en/loaders/LoaderUtils",
				"MaterialLoader": "api/en/loaders/MaterialLoader",
				"ObjectLoader": "api/en/loaders/ObjectLoader",
				"TextureLoader": "api/en/loaders/TextureLoader"
			},

			"Loaders / Managers": {
				"DefaultLoadingManager": "api/en/loaders/managers/DefaultLoadingManager",
				"LoadingManager": "api/en/loaders/managers/LoadingManager"
			},

			"Materials": {
				"LineBasicMaterial": "api/en/materials/LineBasicMaterial",
				"LineDashedMaterial": "api/en/materials/LineDashedMaterial",
				"Material": "api/en/materials/Material",
				"MeshBasicMaterial": "api/en/materials/MeshBasicMaterial",
				"MeshDepthMaterial": "api/en/materials/MeshDepthMaterial",
				"MeshDistanceMaterial": "api/en/materials/MeshDistanceMaterial",
				"MeshLambertMaterial": "api/en/materials/MeshLambertMaterial",
				"MeshMatcapMaterial": "api/en/materials/MeshMatcapMaterial",
				"MeshNormalMaterial": "api/en/materials/MeshNormalMaterial",
				"MeshPhongMaterial": "api/en/materials/MeshPhongMaterial",
				"MeshPhysicalMaterial": "api/en/materials/MeshPhysicalMaterial",
				"MeshStandardMaterial": "api/en/materials/MeshStandardMaterial",
				"MeshToonMaterial": "api/en/materials/MeshToonMaterial",
				"PointsMaterial": "api/en/materials/PointsMaterial",
				"RawShaderMaterial": "api/en/materials/RawShaderMaterial",
				"ShaderMaterial": "api/en/materials/ShaderMaterial",
				"ShadowMaterial": "api/en/materials/ShadowMaterial",
				"SpriteMaterial": "api/en/materials/SpriteMaterial"
			},

			"Math": {
				"Box2": "api/en/math/Box2",
				"Box3": "api/en/math/Box3",
				"Color": "api/en/math/Color",
				"Cylindrical": "api/en/math/Cylindrical",
				"Euler": "api/en/math/Euler",
				"Frustum": "api/en/math/Frustum",
				"Interpolant": "api/en/math/Interpolant",
				"Line3": "api/en/math/Line3",
				"MathUtils": "api/en/math/MathUtils",
				"Matrix3": "api/en/math/Matrix3",
				"Matrix4": "api/en/math/Matrix4",
				"Plane": "api/en/math/Plane",
				"Quaternion": "api/en/math/Quaternion",
				"Ray": "api/en/math/Ray",
				"Sphere": "api/en/math/Sphere",
				"Spherical": "api/en/math/Spherical",
				"SphericalHarmonics3": "api/en/math/SphericalHarmonics3",
				"Triangle": "api/en/math/Triangle",
				"Vector2": "api/en/math/Vector2",
				"Vector3": "api/en/math/Vector3",
				"Vector4": "api/en/math/Vector4"
			},

			"Math / Interpolants": {
				"CubicInterpolant": "api/en/math/interpolants/CubicInterpolant",
				"DiscreteInterpolant": "api/en/math/interpolants/DiscreteInterpolant",
				"LinearInterpolant": "api/en/math/interpolants/LinearInterpolant",
				"QuaternionLinearInterpolant": "api/en/math/interpolants/QuaternionLinearInterpolant"
			},

			"Objects": {
				"Bone": "api/en/objects/Bone",
				"Group": "api/en/objects/Group",
				"InstancedMesh": "api/en/objects/InstancedMesh",
				"Line": "api/en/objects/Line",
				"LineLoop": "api/en/objects/LineLoop",
				"LineSegments": "api/en/objects/LineSegments",
				"LOD": "api/en/objects/LOD",
				"Mesh": "api/en/objects/Mesh",
				"Points": "api/en/objects/Points",
				"Skeleton": "api/en/objects/Skeleton",
				"SkinnedMesh": "api/en/objects/SkinnedMesh",
				"Sprite": "api/en/objects/Sprite"
			},

			"Renderers": {
				"WebGLMultisampleRenderTarget": "api/en/renderers/WebGLMultisampleRenderTarget",
				"WebGLRenderer": "api/en/renderers/WebGLRenderer",
				"WebGL1Renderer": "api/en/renderers/WebGL1Renderer",
				"WebGLRenderTarget": "api/en/renderers/WebGLRenderTarget",
				"WebGLCubeRenderTarget": "api/en/renderers/WebGLCubeRenderTarget"
			},

			"Renderers / Shaders": {
				"ShaderChunk": "api/en/renderers/shaders/ShaderChunk",
				"ShaderLib": "api/en/renderers/shaders/ShaderLib",
				"UniformsLib": "api/en/renderers/shaders/UniformsLib",
				"UniformsUtils": "api/en/renderers/shaders/UniformsUtils"
			},

			"Renderers / WebXR": {
				"WebXRManager": "api/en/renderers/webxr/WebXRManager"
			},

			"Scenes": {
				"Fog": "api/en/scenes/Fog",
				"FogExp2": "api/en/scenes/FogExp2",
				"Scene": "api/en/scenes/Scene"
			},

			"Textures": {
				"CanvasTexture": "api/en/textures/CanvasTexture",
				"CompressedTexture": "api/en/textures/CompressedTexture",
				"CubeTexture": "api/en/textures/CubeTexture",
				"DataTexture": "api/en/textures/DataTexture",
				"DataTexture2DArray": "api/en/textures/DataTexture2DArray",
				"DataTexture3D": "api/en/textures/DataTexture3D",
				"DepthTexture": "api/en/textures/DepthTexture",
				"Texture": "api/en/textures/Texture",
				"VideoTexture": "api/en/textures/VideoTexture"
			}

		},

		"Examples": {

			"Animations": {
				"CCDIKSolver": "examples/en/animations/CCDIKSolver",
				"MMDAnimationHelper": "examples/en/animations/MMDAnimationHelper",
				"MMDPhysics": "examples/en/animations/MMDPhysics"
			},

			"Controls": {
				"DeviceOrientationControls": "examples/en/controls/DeviceOrientationControls",
				"DragControls": "examples/en/controls/DragControls",
				"FirstPersonControls": "examples/en/controls/FirstPersonControls",
				"FlyControls": "examples/en/controls/FlyControls",
				"OrbitControls": "examples/en/controls/OrbitControls",
				"PointerLockControls": "examples/en/controls/PointerLockControls",
				"TrackballControls": "examples/en/controls/TrackballControls",
				"TransformControls": "examples/en/controls/TransformControls"
			},

			"Geometries": {
				"ConvexBufferGeometry": "examples/en/geometries/ConvexBufferGeometry",
				"ConvexGeometry": "examples/en/geometries/ConvexGeometry",
				"DecalGeometry": "examples/en/geometries/DecalGeometry"
			},

			"Helpers": {
				"FaceNormalsHelper": "examples/en/helpers/FaceNormalsHelper",
				"LightProbeHelper": "examples/en/helpers/LightProbeHelper",
				"PositionalAudioHelper": "examples/en/helpers/PositionalAudioHelper",
				"RectAreaLightHelper": "examples/en/helpers/RectAreaLightHelper",
				"VertexNormalsHelper": "examples/en/helpers/VertexNormalsHelper",
				"VertexTangentsHelper": "examples/en/helpers/VertexTangentsHelper"
			},

			"Lights": {
				"LightProbeGenerator": "examples/en/lights/LightProbeGenerator"
			},

			"Loaders": {
				"3DMLoader": "examples/en/loaders/3DMLoader",
				"BasisTextureLoader": "examples/en/loaders/BasisTextureLoader",
				"DRACOLoader": "examples/en/loaders/DRACOLoader",
				"GLTFLoader": "examples/en/loaders/GLTFLoader",
				"MMDLoader": "examples/en/loaders/MMDLoader",
				"MTLLoader": "examples/en/loaders/MTLLoader",
				"OBJLoader": "examples/en/loaders/OBJLoader",
				"OBJLoader2": "examples/en/loaders/OBJLoader2",
				"OBJLoader2Parallel": "examples/en/loaders/OBJLoader2Parallel",
				"PCDLoader": "examples/en/loaders/PCDLoader",
				"PDBLoader": "examples/en/loaders/PDBLoader",
				"PRWMLoader": "examples/en/loaders/PRWMLoader",
				"SVGLoader": "examples/en/loaders/SVGLoader",
				"TGALoader": "examples/en/loaders/TGALoader"
			},

			"Objects": {
				"Lensflare": "examples/en/objects/Lensflare"
			},

			"Post-Processing": {
				"EffectComposer": "examples/en/postprocessing/EffectComposer"
			},

			"Exporters": {
				"GLTFExporter": "examples/en/exporters/GLTFExporter",
				"PLYExporter": "examples/en/exporters/PLYExporter",
				"ColladaExporter": "examples/en/exporters/ColladaExporter"
			},

			"Math": {
				"LookupTable": "examples/en/math/Lut",
				"MeshSurfaceSampler": "examples/en/math/MeshSurfaceSampler",
				"OBB": "examples/en/math/OBB"
			},

			"ConvexHull": {
				"Face": "examples/en/math/convexhull/Face",
				"HalfEdge": "examples/en/math/convexhull/HalfEdge",
				"ConvexHull": "examples/en/math/convexhull/ConvexHull",
				"VertexNode": "examples/en/math/convexhull/VertexNode",
				"VertexList": "examples/en/math/convexhull/VertexList"
			},

			"Renderers": {
				"CSS2DRenderer": "examples/en/renderers/CSS2DRenderer",
				"CSS3DRenderer": "examples/en/renderers/CSS3DRenderer",
				"SVGRenderer": "examples/en/renderers/SVGRenderer"

			},

			"Utils": {
				"BufferGeometryUtils": "examples/en/utils/BufferGeometryUtils",
				"SceneUtils": "examples/en/utils/SceneUtils",
				"SkeletonUtils": "examples/en/utils/SkeletonUtils"
			}

		},

		"Developer Reference": {

			"Polyfills": {
				"Polyfills": "api/en/Polyfills"
			},

			"WebGLRenderer": {
				"WebGLProgram": "api/en/renderers/webgl/WebGLProgram",
				"WebGLShader": "api/en/renderers/webgl/WebGLShader",
				"WebGLState": "api/en/renderers/webgl/WebGLState"
			}

		}

	},

	"ar": {

		"الكتيب": {

			"البدء": {
				"إنشاء مشهد": "manual/ar/introduction/Creating-a-scene",
				"التثبيت": "manual/ar/introduction/Installation",
				"دعم المتصفح": "manual/ar/introduction/Browser-support",
				"فحص توافق WebGL": "manual/ar/introduction/WebGL-compatibility-check",
				"كيف تدير الأشياء محليًا": "manual/ar/introduction/How-to-run-things-locally",
				"إعدادات Typescript": "manual/ar/introduction/Typescript-setup",
				"رسم خطوط": "manual/ar/introduction/Drawing-lines",
				"إنشاء نص": "manual/ar/introduction/Creating-text",
				"تحميل نماذج ثلاثية الأبعاد": "manual/ar/introduction/Loading-3D-models",
				"الأسئلة الشائعة": "manual/ar/introduction/FAQ",
				"روابط مفيدة": "manual/ar/introduction/Useful-links"
			},

			"الخطوات التالية": {
				"كيفية تحديث الأشياء": "manual/ar/introduction/How-to-update-things",
				"كيفية التخلص من الأشياء": "manual/ar/introduction/How-to-dispose-of-objects",
				"كيفية إنشاء محتوى VR": "manual/ar/introduction/How-to-create-VR-content",
				"كيفية استخدام المعالجة اللاحقة (post-processing)": "manual/ar/introduction/How-to-use-post-processing",
				"تحولات المصفوفة (Matrix transformations)": "manual/ar/introduction/Matrix-transformations",
				"نظام الحركات": "manual/ar/introduction/Animation-system"
			},

			"أدوات البناء": {
				"الاختبار مع NPM": "manual/ar/buildTools/Testing-with-NPM"
			}

		},

		"المرجع": {

			"الحركات": {
				"AnimationAction": "api/ar/animation/AnimationAction",
				"AnimationClip": "api/ar/animation/AnimationClip",
				"AnimationMixer": "api/ar/animation/AnimationMixer",
				"AnimationObjectGroup": "api/ar/animation/AnimationObjectGroup",
				"AnimationUtils": "api/ar/animation/AnimationUtils",
				"KeyframeTrack": "api/ar/animation/KeyframeTrack",
				"PropertyBinding": "api/ar/animation/PropertyBinding",
				"PropertyMixer": "api/ar/animation/PropertyMixer"
			},

			"الحركات / Tracks": {
				"BooleanKeyframeTrack": "api/ar/animation/tracks/BooleanKeyframeTrack",
				"ColorKeyframeTrack": "api/ar/animation/tracks/ColorKeyframeTrack",
				"NumberKeyframeTrack": "api/ar/animation/tracks/NumberKeyframeTrack",
				"QuaternionKeyframeTrack": "api/ar/animation/tracks/QuaternionKeyframeTrack",
				"StringKeyframeTrack": "api/ar/animation/tracks/StringKeyframeTrack",
				"VectorKeyframeTrack": "api/ar/animation/tracks/VectorKeyframeTrack"
			},

			"Audio": {
				"Audio": "api/ar/audio/Audio",
				"AudioAnalyser": "api/ar/audio/AudioAnalyser",
				"AudioContext": "api/ar/audio/AudioContext",
				"AudioListener": "api/ar/audio/AudioListener",
				"PositionalAudio": "api/ar/audio/PositionalAudio"
			},

			"Cameras": {
				"ArrayCamera": "api/ar/cameras/ArrayCamera",
				"Camera": "api/ar/cameras/Camera",
				"CubeCamera": "api/ar/cameras/CubeCamera"
			}

		}

	},

	"zh": {

		"手册": {

			"起步": {
				"创建一个场景": "manual/zh/introduction/Creating-a-scene",
				"安装": "manual/zh/introduction/Installation",
				"浏览器支持": "manual/zh/introduction/Browser-support",
				"WebGL兼容性检查": "manual/zh/introduction/WebGL-compatibility-check",
				"如何在本地运行Three.js": "manual/zh/introduction/How-to-run-things-locally",
				"Typescript设置": "manual/zh/introduction/Typescript-setup",
				"画线": "manual/zh/introduction/Drawing-lines",
				"创建文字": "manual/zh/introduction/Creating-text",
				"载入3D模型": "manual/zh/introduction/Loading-3D-models",
				"常见问题": "manual/zh/introduction/FAQ",
				"一些有用的链接": "manual/zh/introduction/Useful-links"
			},

			"进阶": {
				"如何更新场景": "manual/zh/introduction/How-to-update-things",
				"如何废置对象": "manual/zh/introduction/How-to-dispose-of-objects",
				"如何创建VR内容": "manual/zh/introduction/How-to-create-VR-content",
				"如何使用后期处理": "manual/zh/introduction/How-to-use-post-processing",
				"矩阵变换": "manual/zh/introduction/Matrix-transformations",
				"动画系统": "manual/zh/introduction/Animation-system"
			},

			"构建工具": {
				"使用NPM进行测试": "manual/zh/buildTools/Testing-with-NPM"
			}

		},

		"参考": {

			"动画": {
				"AnimationAction": "api/zh/animation/AnimationAction",
				"AnimationClip": "api/zh/animation/AnimationClip",
				"AnimationMixer": "api/zh/animation/AnimationMixer",
				"AnimationObjectGroup": "api/zh/animation/AnimationObjectGroup",
				"AnimationUtils": "api/zh/animation/AnimationUtils",
				"KeyframeTrack": "api/zh/animation/KeyframeTrack",
				"PropertyBinding": "api/zh/animation/PropertyBinding",
				"PropertyMixer": "api/zh/animation/PropertyMixer"
			},

			"动画 / 轨道": {
				"BooleanKeyframeTrack": "api/zh/animation/tracks/BooleanKeyframeTrack",
				"ColorKeyframeTrack": "api/zh/animation/tracks/ColorKeyframeTrack",
				"NumberKeyframeTrack": "api/zh/animation/tracks/NumberKeyframeTrack",
				"QuaternionKeyframeTrack": "api/zh/animation/tracks/QuaternionKeyframeTrack",
				"StringKeyframeTrack": "api/zh/animation/tracks/StringKeyframeTrack",
				"VectorKeyframeTrack": "api/zh/animation/tracks/VectorKeyframeTrack"
			},

			"音频": {
				"Audio": "api/zh/audio/Audio",
				"AudioAnalyser": "api/zh/audio/AudioAnalyser",
				"AudioContext": "api/zh/audio/AudioContext",
				"AudioListener": "api/zh/audio/AudioListener",
				"PositionalAudio": "api/zh/audio/PositionalAudio"
			},

			"摄像机": {
				"ArrayCamera": "api/zh/cameras/ArrayCamera",
				"Camera": "api/zh/cameras/Camera",
				"CubeCamera": "api/zh/cameras/CubeCamera",
				"OrthographicCamera": "api/zh/cameras/OrthographicCamera",
				"PerspectiveCamera": "api/zh/cameras/PerspectiveCamera",
				"StereoCamera": "api/zh/cameras/StereoCamera"
			},

			"常量": {
				"Animation": "api/zh/constants/Animation",
				"Core": "api/zh/constants/Core",
				"CustomBlendingEquation": "api/zh/constants/CustomBlendingEquations",
				"Materials": "api/zh/constants/Materials",
				"Renderer": "api/zh/constants/Renderer",
				"Textures": "api/zh/constants/Textures"
			},

			"核心": {
				"BufferAttribute": "api/zh/core/BufferAttribute",
				"BufferGeometry": "api/zh/core/BufferGeometry",
				"Clock": "api/zh/core/Clock",
				"DirectGeometry": "api/zh/core/DirectGeometry",
				"EventDispatcher": "api/zh/core/EventDispatcher",
				"Face3": "api/zh/core/Face3",
				"Geometry": "api/zh/core/Geometry",
				"GLBufferAttribute": "api/zh/core/GLBufferAttribute",
				"InstancedBufferAttribute": "api/zh/core/InstancedBufferAttribute",
				"InstancedBufferGeometry": "api/zh/core/InstancedBufferGeometry",
				"InstancedInterleavedBuffer": "api/zh/core/InstancedInterleavedBuffer",
				"InterleavedBuffer": "api/zh/core/InterleavedBuffer",
				"InterleavedBufferAttribute": "api/zh/core/InterleavedBufferAttribute",
				"Layers": "api/zh/core/Layers",
				"Object3D": "api/zh/core/Object3D",
				"Raycaster": "api/zh/core/Raycaster",
				"Uniform": "api/zh/core/Uniform"
			},

			"核心 / BufferAttributes": {
				"BufferAttribute Types": "api/zh/core/bufferAttributeTypes/BufferAttributeTypes"
			},

			"附件": {
				"Earcut": "api/zh/extras/Earcut",
				"ImageUtils": "api/zh/extras/ImageUtils",
				"PMREMGenerator": "api/zh/extras/PMREMGenerator",
				"ShapeUtils": "api/zh/extras/ShapeUtils"
			},

			"附件 / 核心": {
				"Curve": "api/zh/extras/core/Curve",
				"CurvePath": "api/zh/extras/core/CurvePath",
				"Font": "api/zh/extras/core/Font",
				"Interpolations": "api/zh/extras/core/Interpolations",
				"Path": "api/zh/extras/core/Path",
				"Shape": "api/zh/extras/core/Shape",
				"ShapePath": "api/zh/extras/core/ShapePath"
			},

			"附件 / 曲线": {
				"ArcCurve": "api/zh/extras/curves/ArcCurve",
				"CatmullRomCurve3": "api/zh/extras/curves/CatmullRomCurve3",
				"CubicBezierCurve": "api/zh/extras/curves/CubicBezierCurve",
				"CubicBezierCurve3": "api/zh/extras/curves/CubicBezierCurve3",
				"EllipseCurve": "api/zh/extras/curves/EllipseCurve",
				"LineCurve": "api/zh/extras/curves/LineCurve",
				"LineCurve3": "api/zh/extras/curves/LineCurve3",
				"QuadraticBezierCurve": "api/zh/extras/curves/QuadraticBezierCurve",
				"QuadraticBezierCurve3": "api/zh/extras/curves/QuadraticBezierCurve3",
				"SplineCurve": "api/zh/extras/curves/SplineCurve"
			},

			"附件 / 物体": {
				"ImmediateRenderObject": "api/zh/extras/objects/ImmediateRenderObject"
			},

			"几何体": {
				"BoxBufferGeometry": "api/zh/geometries/BoxBufferGeometry",
				"BoxGeometry": "api/zh/geometries/BoxGeometry",
				"CircleBufferGeometry": "api/zh/geometries/CircleBufferGeometry",
				"CircleGeometry": "api/zh/geometries/CircleGeometry",
				"ConeBufferGeometry": "api/zh/geometries/ConeBufferGeometry",
				"ConeGeometry": "api/zh/geometries/ConeGeometry",
				"CylinderBufferGeometry": "api/zh/geometries/CylinderBufferGeometry",
				"CylinderGeometry": "api/zh/geometries/CylinderGeometry",
				"DodecahedronBufferGeometry": "api/zh/geometries/DodecahedronBufferGeometry",
				"DodecahedronGeometry": "api/zh/geometries/DodecahedronGeometry",
				"EdgesGeometry": "api/zh/geometries/EdgesGeometry",
				"ExtrudeBufferGeometry": "api/zh/geometries/ExtrudeBufferGeometry",
				"ExtrudeGeometry": "api/zh/geometries/ExtrudeGeometry",
				"IcosahedronBufferGeometry": "api/zh/geometries/IcosahedronBufferGeometry",
				"IcosahedronGeometry": "api/zh/geometries/IcosahedronGeometry",
				"LatheBufferGeometry": "api/zh/geometries/LatheBufferGeometry",
				"LatheGeometry": "api/zh/geometries/LatheGeometry",
				"OctahedronBufferGeometry": "api/zh/geometries/OctahedronBufferGeometry",
				"OctahedronGeometry": "api/zh/geometries/OctahedronGeometry",
				"ParametricBufferGeometry": "api/zh/geometries/ParametricBufferGeometry",
				"ParametricGeometry": "api/zh/geometries/ParametricGeometry",
				"PlaneBufferGeometry": "api/zh/geometries/PlaneBufferGeometry",
				"PlaneGeometry": "api/zh/geometries/PlaneGeometry",
				"PolyhedronBufferGeometry": "api/zh/geometries/PolyhedronBufferGeometry",
				"PolyhedronGeometry": "api/zh/geometries/PolyhedronGeometry",
				"RingBufferGeometry": "api/zh/geometries/RingBufferGeometry",
				"RingGeometry": "api/zh/geometries/RingGeometry",
				"ShapeBufferGeometry": "api/zh/geometries/ShapeBufferGeometry",
				"ShapeGeometry": "api/zh/geometries/ShapeGeometry",
				"SphereBufferGeometry": "api/zh/geometries/SphereBufferGeometry",
				"SphereGeometry": "api/zh/geometries/SphereGeometry",
				"TetrahedronBufferGeometry": "api/zh/geometries/TetrahedronBufferGeometry",
				"TetrahedronGeometry": "api/zh/geometries/TetrahedronGeometry",
				"TextBufferGeometry": "api/zh/geometries/TextBufferGeometry",
				"TextGeometry": "api/zh/geometries/TextGeometry",
				"TorusBufferGeometry": "api/zh/geometries/TorusBufferGeometry",
				"TorusGeometry": "api/zh/geometries/TorusGeometry",
				"TorusKnotBufferGeometry": "api/zh/geometries/TorusKnotBufferGeometry",
				"TorusKnotGeometry": "api/zh/geometries/TorusKnotGeometry",
				"TubeBufferGeometry": "api/zh/geometries/TubeBufferGeometry",
				"TubeGeometry": "api/zh/geometries/TubeGeometry",
				"WireframeGeometry": "api/zh/geometries/WireframeGeometry"
			},

			"辅助对象": {
				"ArrowHelper": "api/zh/helpers/ArrowHelper",
				"AxesHelper": "api/zh/helpers/AxesHelper",
				"BoxHelper": "api/zh/helpers/BoxHelper",
				"Box3Helper": "api/zh/helpers/Box3Helper",
				"CameraHelper": "api/zh/helpers/CameraHelper",
				"DirectionalLightHelper": "api/zh/helpers/DirectionalLightHelper",
				"GridHelper": "api/zh/helpers/GridHelper",
				"PolarGridHelper": "api/zh/helpers/PolarGridHelper",
				"HemisphereLightHelper": "api/zh/helpers/HemisphereLightHelper",
				"PlaneHelper": "api/zh/helpers/PlaneHelper",
				"PointLightHelper": "api/zh/helpers/PointLightHelper",
				"SkeletonHelper": "api/zh/helpers/SkeletonHelper",
				"SpotLightHelper": "api/zh/helpers/SpotLightHelper"
			},

			"灯光": {
				"AmbientLight": "api/zh/lights/AmbientLight",
				"AmbientLightProbe": "api/zh/lights/AmbientLightProbe",
				"DirectionalLight": "api/zh/lights/DirectionalLight",
				"HemisphereLight": "api/zh/lights/HemisphereLight",
				"HemisphereLightProbe": "api/zh/lights/HemisphereLightProbe",
				"Light": "api/zh/lights/Light",
				"LightProbe": "api/zh/lights/LightProbe",
				"PointLight": "api/zh/lights/PointLight",
				"RectAreaLight": "api/zh/lights/RectAreaLight",
				"SpotLight": "api/zh/lights/SpotLight"
			},

			"灯光 / 阴影": {
				"LightShadow": "api/zh/lights/shadows/LightShadow",
				"PointLightShadow": "api/zh/lights/shadows/PointLightShadow",
				"DirectionalLightShadow": "api/zh/lights/shadows/DirectionalLightShadow",
				"SpotLightShadow": "api/zh/lights/shadows/SpotLightShadow"
			},

			"加载器": {
				"AnimationLoader": "api/zh/loaders/AnimationLoader",
				"AudioLoader": "api/zh/loaders/AudioLoader",
				"BufferGeometryLoader": "api/zh/loaders/BufferGeometryLoader",
				"Cache": "api/zh/loaders/Cache",
				"CompressedTextureLoader": "api/zh/loaders/CompressedTextureLoader",
				"CubeTextureLoader": "api/zh/loaders/CubeTextureLoader",
				"DataTextureLoader": "api/zh/loaders/DataTextureLoader",
				"FileLoader": "api/zh/loaders/FileLoader",
				"FontLoader": "api/zh/loaders/FontLoader",
				"ImageBitmapLoader": "api/zh/loaders/ImageBitmapLoader",
				"ImageLoader": "api/zh/loaders/ImageLoader",
				"Loader": "api/zh/loaders/Loader",
				"LoaderUtils": "api/zh/loaders/LoaderUtils",
				"MaterialLoader": "api/zh/loaders/MaterialLoader",
				"ObjectLoader": "api/zh/loaders/ObjectLoader",
				"TextureLoader": "api/zh/loaders/TextureLoader"
			},

			"加载器 / 管理器": {
				"DefaultLoadingManager": "api/zh/loaders/managers/DefaultLoadingManager",
				"LoadingManager": "api/zh/loaders/managers/LoadingManager"
			},

			"材质": {
				"LineBasicMaterial": "api/zh/materials/LineBasicMaterial",
				"LineDashedMaterial": "api/zh/materials/LineDashedMaterial",
				"Material": "api/zh/materials/Material",
				"MeshBasicMaterial": "api/zh/materials/MeshBasicMaterial",
				"MeshDepthMaterial": "api/zh/materials/MeshDepthMaterial",
				"MeshDistanceMaterial": "api/zh/materials/MeshDistanceMaterial",
				"MeshLambertMaterial": "api/zh/materials/MeshLambertMaterial",
				"MeshMatcapMaterial": "api/zh/materials/MeshMatcapMaterial",
				"MeshNormalMaterial": "api/zh/materials/MeshNormalMaterial",
				"MeshPhongMaterial": "api/zh/materials/MeshPhongMaterial",
				"MeshPhysicalMaterial": "api/zh/materials/MeshPhysicalMaterial",
				"MeshStandardMaterial": "api/zh/materials/MeshStandardMaterial",
				"MeshToonMaterial": "api/zh/materials/MeshToonMaterial",
				"PointsMaterial": "api/zh/materials/PointsMaterial",
				"RawShaderMaterial": "api/zh/materials/RawShaderMaterial",
				"ShaderMaterial": "api/zh/materials/ShaderMaterial",
				"ShadowMaterial": "api/zh/materials/ShadowMaterial",
				"SpriteMaterial": "api/zh/materials/SpriteMaterial"
			},

			"数学库": {
				"Box2": "api/zh/math/Box2",
				"Box3": "api/zh/math/Box3",
				"Color": "api/zh/math/Color",
				"Cylindrical": "api/zh/math/Cylindrical",
				"Euler": "api/zh/math/Euler",
				"Frustum": "api/zh/math/Frustum",
				"Interpolant": "api/zh/math/Interpolant",
				"Line3": "api/zh/math/Line3",
				"MathUtils": "api/zh/math/MathUtils",
				"Matrix3": "api/zh/math/Matrix3",
				"Matrix4": "api/zh/math/Matrix4",
				"Plane": "api/zh/math/Plane",
				"Quaternion": "api/zh/math/Quaternion",
				"Ray": "api/zh/math/Ray",
				"Sphere": "api/zh/math/Sphere",
				"Spherical": "api/zh/math/Spherical",
				"SphericalHarmonics3": "api/zh/math/SphericalHarmonics3",
				"Triangle": "api/zh/math/Triangle",
				"Vector2": "api/zh/math/Vector2",
				"Vector3": "api/zh/math/Vector3",
				"Vector4": "api/zh/math/Vector4"
			},

			"数学库 / 插值": {
				"CubicInterpolant": "api/zh/math/interpolants/CubicInterpolant",
				"DiscreteInterpolant": "api/zh/math/interpolants/DiscreteInterpolant",
				"LinearInterpolant": "api/zh/math/interpolants/LinearInterpolant",
				"QuaternionLinearInterpolant": "api/zh/math/interpolants/QuaternionLinearInterpolant"
			},

			"物体": {
				"Bone": "api/zh/objects/Bone",
				"Group": "api/zh/objects/Group",
				"InstancedMesh": "api/zh/objects/InstancedMesh",
				"Line": "api/zh/objects/Line",
				"LineLoop": "api/zh/objects/LineLoop",
				"LineSegments": "api/zh/objects/LineSegments",
				"LOD": "api/zh/objects/LOD",
				"Mesh": "api/zh/objects/Mesh",
				"Points": "api/zh/objects/Points",
				"Skeleton": "api/zh/objects/Skeleton",
				"SkinnedMesh": "api/zh/objects/SkinnedMesh",
				"Sprite": "api/zh/objects/Sprite"
			},

			"渲染器": {
				"WebGLMultisampleRenderTarget": "api/zh/renderers/WebGLMultisampleRenderTarget",
				"WebGLRenderer": "api/zh/renderers/WebGLRenderer",
				"WebGL1Renderer": "api/zh/renderers/WebGL1Renderer",
				"WebGLRenderTarget": "api/zh/renderers/WebGLRenderTarget",
				"WebGLCubeRenderTarget": "api/zh/renderers/WebGLCubeRenderTarget"
			},

			"渲染器 / 着色器": {
				"ShaderChunk": "api/zh/renderers/shaders/ShaderChunk",
				"ShaderLib": "api/zh/renderers/shaders/ShaderLib",
				"UniformsLib": "api/zh/renderers/shaders/UniformsLib",
				"UniformsUtils": "api/zh/renderers/shaders/UniformsUtils"
			},

			"渲染器 / WebXR": {
				"WebXRManager": "api/zh/renderers/webxr/WebXRManager"
			},

			"场景": {
				"Fog": "api/zh/scenes/Fog",
				"FogExp2": "api/zh/scenes/FogExp2",
				"Scene": "api/zh/scenes/Scene"
			},

			"纹理贴图": {
				"CanvasTexture": "api/zh/textures/CanvasTexture",
				"CompressedTexture": "api/zh/textures/CompressedTexture",
				"CubeTexture": "api/zh/textures/CubeTexture",
				"DataTexture": "api/zh/textures/DataTexture",
				"DataTexture2DArray": "api/zh/textures/DataTexture2DArray",
				"DataTexture3D": "api/zh/textures/DataTexture3D",
				"DepthTexture": "api/zh/textures/DepthTexture",
				"Texture": "api/zh/textures/Texture",
				"VideoTexture": "api/zh/textures/VideoTexture"
			}

		},

		"示例": {

			"动画": {
				"CCDIKSolver": "examples/zh/animations/CCDIKSolver",
				"MMDAnimationHelper": "examples/zh/animations/MMDAnimationHelper",
				"MMDPhysics": "examples/zh/animations/MMDPhysics"
			},

			"控制": {
				"DeviceOrientationControls": "examples/zh/controls/DeviceOrientationControls",
				"DragControls": "examples/zh/controls/DragControls",
				"FirstPersonControls": "examples/zh/controls/FirstPersonControls",
				"FlyControls": "examples/zh/controls/FlyControls",
				"OrbitControls": "examples/zh/controls/OrbitControls",
				"PointerLockControls": "examples/zh/controls/PointerLockControls",
				"TrackballControls": "examples/zh/controls/TrackballControls",
				"TransformControls": "examples/zh/controls/TransformControls"
			},

			"几何体": {
				"ConvexBufferGeometry": "examples/zh/geometries/ConvexBufferGeometry",
				"ConvexGeometry": "examples/zh/geometries/ConvexGeometry",
				"DecalGeometry": "examples/zh/geometries/DecalGeometry"
			},

			"辅助对象": {
				"FaceNormalsHelper": "examples/zh/helpers/FaceNormalsHelper",
				"LightProbeHelper": "examples/zh/helpers/LightProbeHelper",
				"PositionalAudioHelper": "examples/zh/helpers/PositionalAudioHelper",
				"RectAreaLightHelper": "examples/zh/helpers/RectAreaLightHelper",
				"VertexNormalsHelper": "examples/zh/helpers/VertexNormalsHelper",
				"VertexTangentsHelper": "examples/zh/helpers/VertexTangentsHelper"
			},

			"灯光": {
				"LightProbeGenerator": "examples/zh/lights/LightProbeGenerator"
			},

			"加载器": {
				"BasisTextureLoader": "examples/zh/loaders/BasisTextureLoader",
				"DRACOLoader": "examples/zh/loaders/DRACOLoader",
				"GLTFLoader": "examples/zh/loaders/GLTFLoader",
				"MMDLoader": "examples/zh/loaders/MMDLoader",
				"MTLLoader": "examples/zh/loaders/MTLLoader",
				"OBJLoader": "examples/zh/loaders/OBJLoader",
				"OBJLoader2": "examples/zh/loaders/OBJLoader2",
				"OBJLoader2Parallel": "examples/zh/loaders/OBJLoader2Parallel",
				"PCDLoader": "examples/zh/loaders/PCDLoader",
				"PDBLoader": "examples/zh/loaders/PDBLoader",
				"PRWMLoader": "examples/zh/loaders/PRWMLoader",
				"SVGLoader": "examples/zh/loaders/SVGLoader",
				"TGALoader": "examples/zh/loaders/TGALoader"
			},

			"物体": {
				"Lensflare": "examples/zh/objects/Lensflare"
			},

			"后期处理": {
				"EffectComposer": "examples/zh/postprocessing/EffectComposer"
			},

			"导出器": {
				"GLTFExporter": "examples/zh/exporters/GLTFExporter",
				"PLYExporter": "examples/zh/exporters/PLYExporter",
				"ColladaExporter": "examples/zh/exporters/ColladaExporter"
			},

			"数学库": {
				"LookupTable": "examples/zh/math/Lut",
				"MeshSurfaceSampler": "examples/zh/math/MeshSurfaceSampler",
				"OBB": "examples/en/math/OBB"
			},

			"QuickHull": {
				"Face": "examples/zh/math/convexhull/Face",
				"HalfEdge": "examples/zh/math/convexhull/HalfEdge",
				"ConvexHull": "examples/zh/math/convexhull/ConvexHull",
				"VertexNode": "examples/zh/math/convexhull/VertexNode",
				"VertexList": "examples/zh/math/convexhull/VertexList"
			},

			"渲染器": {
				"CSS2DRenderer": "examples/zh/renderers/CSS2DRenderer",
				"CSS3DRenderer": "examples/zh/renderers/CSS3DRenderer",
				"SVGRenderer": "examples/zh/renderers/SVGRenderer"
			},

			"实用工具": {
				"BufferGeometryUtils": "examples/zh/utils/BufferGeometryUtils",
				"SceneUtils": "examples/zh/utils/SceneUtils",
				"SkeletonUtils": "examples/zh/utils/SkeletonUtils"
			}

		},

		"开发者参考": {

			"差异化支持": {
				"Polyfills": "api/zh/Polyfills"
			},

			"WebGL渲染器": {
				"WebGLProgram": "api/zh/renderers/webgl/WebGLProgram",
				"WebGLShader": "api/zh/renderers/webgl/WebGLShader",
				"WebGLState": "api/zh/renderers/webgl/WebGLState"
			}

		}

	},
<<<<<<< HEAD
		"ko": {

		"Manual": {

			"Getting Started": {
				"Creating a scene": "manual/ko/introduction/Creating-a-scene",
				"Installation": "manual/ko/introduction/Installation",
				"Browser support": "manual/ko/introduction/Browser-support",
				"WebGL compatibility check": "manual/ko/introduction/WebGL-compatibility-check",
				"How to run things locally": "manual/ko/introduction/How-to-run-things-locally",
				"Typescript setup": "manual/ko/introduction/Typescript-setup",
				"Drawing lines": "manual/ko/introduction/Drawing-lines",
				"Creating text": "manual/ko/introduction/Creating-text",
				"Loading 3D models": "manual/ko/introduction/Loading-3D-models",
				"FAQ": "manual/ko/introduction/FAQ",
				"Useful links": "manual/ko/introduction/Useful-links"
			},

			"Next Steps": {
				"How to update things": "manual/ko/introduction/How-to-update-things",
				"How to dispose of objects": "manual/ko/introduction/How-to-dispose-of-objects",
				"How to create VR content": "manual/ko/introduction/How-to-create-VR-content",
				"How to use post-processing": "manual/ko/introduction/How-to-use-post-processing",
				"Matrix transformations": "manual/ko/introduction/Matrix-transformations",
				"Animation system": "manual/ko/introduction/Animation-system"
			},

			"Build Tools": {
				"Testing with NPM": "manual/ko/buildTools/Testing-with-NPM"
			}

		},

		"레퍼런스": {

			"애니메이션": {
				"AnimationAction": "api/ko/animation/AnimationAction",
				"AnimationClip": "api/ko/animation/AnimationClip",
				"AnimationMixer": "api/ko/animation/AnimationMixer",
				"AnimationObjectGroup": "api/ko/animation/AnimationObjectGroup",
				"AnimationUtils": "api/ko/animation/AnimationUtils",
				"KeyframeTrack": "api/ko/animation/KeyframeTrack",
				"PropertyBinding": "api/ko/animation/PropertyBinding",
				"PropertyMixer": "api/ko/animation/PropertyMixer"
			},

			"Animation / Tracks": {
				"BooleanKeyframeTrack": "api/ko/animation/tracks/BooleanKeyframeTrack",
				"ColorKeyframeTrack": "api/ko/animation/tracks/ColorKeyframeTrack",
				"NumberKeyframeTrack": "api/ko/animation/tracks/NumberKeyframeTrack",
				"QuaternionKeyframeTrack": "api/ko/animation/tracks/QuaternionKeyframeTrack",
				"StringKeyframeTrack": "api/ko/animation/tracks/StringKeyframeTrack",
				"VectorKeyframeTrack": "api/ko/animation/tracks/VectorKeyframeTrack"
			},

			"Audio": {
				"Audio": "api/ko/audio/Audio",
				"AudioAnalyser": "api/ko/audio/AudioAnalyser",
				"AudioContext": "api/ko/audio/AudioContext",
				"AudioListener": "api/ko/audio/AudioListener",
				"PositionalAudio": "api/ko/audio/PositionalAudio"
			},

			"Cameras": {
				"ArrayCamera": "api/ko/cameras/ArrayCamera",
				"Camera": "api/ko/cameras/Camera",
				"CubeCamera": "api/ko/cameras/CubeCamera",
				"OrthographicCamera": "api/ko/cameras/OrthographicCamera",
				"PerspectiveCamera": "api/ko/cameras/PerspectiveCamera",
				"StereoCamera": "api/ko/cameras/StereoCamera"
			},

			"Constants": {
				"Animation": "api/ko/constants/Animation",
				"Core": "api/ko/constants/Core",
				"CustomBlendingEquation": "api/ko/constants/CustomBlendingEquations",
				"Materials": "api/ko/constants/Materials",
				"Renderer": "api/ko/constants/Renderer",
				"Textures": "api/ko/constants/Textures"
			},

			"Core": {
				"BufferAttribute": "api/ko/core/BufferAttribute",
				"BufferGeometry": "api/ko/core/BufferGeometry",
				"Clock": "api/ko/core/Clock",
				"DirectGeometry": "api/ko/core/DirectGeometry",
				"EventDispatcher": "api/ko/core/EventDispatcher",
				"Face3": "api/ko/core/Face3",
				"Geometry": "api/ko/core/Geometry",
				"GLBufferAttribute": "api/ko/core/GLBufferAttribute",
				"InstancedBufferAttribute": "api/ko/core/InstancedBufferAttribute",
				"InstancedBufferGeometry": "api/ko/core/InstancedBufferGeometry",
				"InstancedInterleavedBuffer": "api/ko/core/InstancedInterleavedBuffer",
				"InterleavedBuffer": "api/ko/core/InterleavedBuffer",
				"InterleavedBufferAttribute": "api/ko/core/InterleavedBufferAttribute",
				"Layers": "api/ko/core/Layers",
				"Object3D": "api/ko/core/Object3D",
				"Raycaster": "api/ko/core/Raycaster",
				"Uniform": "api/ko/core/Uniform"
			},

			"Core / BufferAttributes": {
				"BufferAttribute Types": "api/ko/core/bufferAttributeTypes/BufferAttributeTypes"
			},

			"Extras": {
				"DataUtils": "api/ko/extras/DataUtils",
				"Earcut": "api/ko/extras/Earcut",
				"ImageUtils": "api/ko/extras/ImageUtils",
				"PMREMGenerator": "api/ko/extras/PMREMGenerator",
				"ShapeUtils": "api/ko/extras/ShapeUtils"
			},

			"Extras / Core": {
				"Curve": "api/ko/extras/core/Curve",
				"CurvePath": "api/ko/extras/core/CurvePath",
				"Font": "api/ko/extras/core/Font",
				"Interpolations": "api/ko/extras/core/Interpolations",
				"Path": "api/ko/extras/core/Path",
				"Shape": "api/ko/extras/core/Shape",
				"ShapePath": "api/ko/extras/core/ShapePath"
			},

			"Extras / Curves": {
				"ArcCurve": "api/ko/extras/curves/ArcCurve",
				"CatmullRomCurve3": "api/ko/extras/curves/CatmullRomCurve3",
				"CubicBezierCurve": "api/ko/extras/curves/CubicBezierCurve",
				"CubicBezierCurve3": "api/ko/extras/curves/CubicBezierCurve3",
				"EllipseCurve": "api/ko/extras/curves/EllipseCurve",
				"LineCurve": "api/ko/extras/curves/LineCurve",
				"LineCurve3": "api/ko/extras/curves/LineCurve3",
				"QuadraticBezierCurve": "api/ko/extras/curves/QuadraticBezierCurve",
				"QuadraticBezierCurve3": "api/ko/extras/curves/QuadraticBezierCurve3",
				"SplineCurve": "api/ko/extras/curves/SplineCurve"
			},

			"Extras / Objects": {
				"ImmediateRenderObject": "api/ko/extras/objects/ImmediateRenderObject"
			},

			"Geometries": {
				"BoxBufferGeometry": "api/ko/geometries/BoxBufferGeometry",
				"BoxGeometry": "api/ko/geometries/BoxGeometry",
				"CircleBufferGeometry": "api/ko/geometries/CircleBufferGeometry",
				"CircleGeometry": "api/ko/geometries/CircleGeometry",
				"ConeBufferGeometry": "api/ko/geometries/ConeBufferGeometry",
				"ConeGeometry": "api/ko/geometries/ConeGeometry",
				"CylinderBufferGeometry": "api/ko/geometries/CylinderBufferGeometry",
				"CylinderGeometry": "api/ko/geometries/CylinderGeometry",
				"DodecahedronBufferGeometry": "api/ko/geometries/DodecahedronBufferGeometry",
				"DodecahedronGeometry": "api/ko/geometries/DodecahedronGeometry",
				"EdgesGeometry": "api/ko/geometries/EdgesGeometry",
				"ExtrudeBufferGeometry": "api/ko/geometries/ExtrudeBufferGeometry",
				"ExtrudeGeometry": "api/ko/geometries/ExtrudeGeometry",
				"IcosahedronBufferGeometry": "api/ko/geometries/IcosahedronBufferGeometry",
				"IcosahedronGeometry": "api/ko/geometries/IcosahedronGeometry",
				"LatheBufferGeometry": "api/ko/geometries/LatheBufferGeometry",
				"LatheGeometry": "api/ko/geometries/LatheGeometry",
				"OctahedronBufferGeometry": "api/ko/geometries/OctahedronBufferGeometry",
				"OctahedronGeometry": "api/ko/geometries/OctahedronGeometry",
				"ParametricBufferGeometry": "api/ko/geometries/ParametricBufferGeometry",
				"ParametricGeometry": "api/ko/geometries/ParametricGeometry",
				"PlaneBufferGeometry": "api/ko/geometries/PlaneBufferGeometry",
				"PlaneGeometry": "api/ko/geometries/PlaneGeometry",
				"PolyhedronBufferGeometry": "api/ko/geometries/PolyhedronBufferGeometry",
				"PolyhedronGeometry": "api/ko/geometries/PolyhedronGeometry",
				"RingBufferGeometry": "api/ko/geometries/RingBufferGeometry",
				"RingGeometry": "api/ko/geometries/RingGeometry",
				"ShapeBufferGeometry": "api/ko/geometries/ShapeBufferGeometry",
				"ShapeGeometry": "api/ko/geometries/ShapeGeometry",
				"SphereBufferGeometry": "api/ko/geometries/SphereBufferGeometry",
				"SphereGeometry": "api/ko/geometries/SphereGeometry",
				"TetrahedronBufferGeometry": "api/ko/geometries/TetrahedronBufferGeometry",
				"TetrahedronGeometry": "api/ko/geometries/TetrahedronGeometry",
				"TextBufferGeometry": "api/ko/geometries/TextBufferGeometry",
				"TextGeometry": "api/ko/geometries/TextGeometry",
				"TorusBufferGeometry": "api/ko/geometries/TorusBufferGeometry",
				"TorusGeometry": "api/ko/geometries/TorusGeometry",
				"TorusKnotBufferGeometry": "api/ko/geometries/TorusKnotBufferGeometry",
				"TorusKnotGeometry": "api/ko/geometries/TorusKnotGeometry",
				"TubeBufferGeometry": "api/ko/geometries/TubeBufferGeometry",
				"TubeGeometry": "api/ko/geometries/TubeGeometry",
				"WireframeGeometry": "api/ko/geometries/WireframeGeometry"
			},

			"Helpers": {
				"ArrowHelper": "api/ko/helpers/ArrowHelper",
				"AxesHelper": "api/ko/helpers/AxesHelper",
				"BoxHelper": "api/ko/helpers/BoxHelper",
				"Box3Helper": "api/ko/helpers/Box3Helper",
				"CameraHelper": "api/ko/helpers/CameraHelper",
				"DirectionalLightHelper": "api/ko/helpers/DirectionalLightHelper",
				"GridHelper": "api/ko/helpers/GridHelper",
				"PolarGridHelper": "api/ko/helpers/PolarGridHelper",
				"HemisphereLightHelper": "api/ko/helpers/HemisphereLightHelper",
				"PlaneHelper": "api/ko/helpers/PlaneHelper",
				"PointLightHelper": "api/ko/helpers/PointLightHelper",
				"SkeletonHelper": "api/ko/helpers/SkeletonHelper",
				"SpotLightHelper": "api/ko/helpers/SpotLightHelper"
			},

			"Lights": {
				"AmbientLight": "api/ko/lights/AmbientLight",
				"AmbientLightProbe": "api/ko/lights/AmbientLightProbe",
				"DirectionalLight": "api/ko/lights/DirectionalLight",
				"HemisphereLight": "api/ko/lights/HemisphereLight",
				"HemisphereLightProbe": "api/ko/lights/HemisphereLightProbe",
				"Light": "api/ko/lights/Light",
				"LightProbe": "api/ko/lights/LightProbe",
				"PointLight": "api/ko/lights/PointLight",
				"RectAreaLight": "api/ko/lights/RectAreaLight",
				"SpotLight": "api/ko/lights/SpotLight"
			},

			"Lights / Shadows": {
				"LightShadow": "api/ko/lights/shadows/LightShadow",
				"PointLightShadow": "api/ko/lights/shadows/PointLightShadow",
				"DirectionalLightShadow": "api/ko/lights/shadows/DirectionalLightShadow",
				"SpotLightShadow": "api/ko/lights/shadows/SpotLightShadow"
			},

			"Loaders": {
				"AnimationLoader": "api/ko/loaders/AnimationLoader",
				"AudioLoader": "api/ko/loaders/AudioLoader",
				"BufferGeometryLoader": "api/ko/loaders/BufferGeometryLoader",
				"Cache": "api/ko/loaders/Cache",
				"CompressedTextureLoader": "api/ko/loaders/CompressedTextureLoader",
				"CubeTextureLoader": "api/ko/loaders/CubeTextureLoader",
				"DataTextureLoader": "api/ko/loaders/DataTextureLoader",
				"FileLoader": "api/ko/loaders/FileLoader",
				"FontLoader": "api/ko/loaders/FontLoader",
				"ImageBitmapLoader": "api/ko/loaders/ImageBitmapLoader",
				"ImageLoader": "api/ko/loaders/ImageLoader",
				"Loader": "api/ko/loaders/Loader",
				"LoaderUtils": "api/ko/loaders/LoaderUtils",
				"MaterialLoader": "api/ko/loaders/MaterialLoader",
				"ObjectLoader": "api/ko/loaders/ObjectLoader",
				"TextureLoader": "api/ko/loaders/TextureLoader"
			},

			"Loaders / Managers": {
				"DefaultLoadingManager": "api/ko/loaders/managers/DefaultLoadingManager",
				"LoadingManager": "api/ko/loaders/managers/LoadingManager"
			},

			"Materials": {
				"LineBasicMaterial": "api/ko/materials/LineBasicMaterial",
				"LineDashedMaterial": "api/ko/materials/LineDashedMaterial",
				"Material": "api/ko/materials/Material",
				"MeshBasicMaterial": "api/ko/materials/MeshBasicMaterial",
				"MeshDepthMaterial": "api/ko/materials/MeshDepthMaterial",
				"MeshDistanceMaterial": "api/ko/materials/MeshDistanceMaterial",
				"MeshLambertMaterial": "api/ko/materials/MeshLambertMaterial",
				"MeshMatcapMaterial": "api/ko/materials/MeshMatcapMaterial",
				"MeshNormalMaterial": "api/ko/materials/MeshNormalMaterial",
				"MeshPhongMaterial": "api/ko/materials/MeshPhongMaterial",
				"MeshPhysicalMaterial": "api/ko/materials/MeshPhysicalMaterial",
				"MeshStandardMaterial": "api/ko/materials/MeshStandardMaterial",
				"MeshToonMaterial": "api/ko/materials/MeshToonMaterial",
				"PointsMaterial": "api/ko/materials/PointsMaterial",
				"RawShaderMaterial": "api/ko/materials/RawShaderMaterial",
				"ShaderMaterial": "api/ko/materials/ShaderMaterial",
				"ShadowMaterial": "api/ko/materials/ShadowMaterial",
				"SpriteMaterial": "api/ko/materials/SpriteMaterial"
			},

			"Math": {
				"Box2": "api/ko/math/Box2",
				"Box3": "api/ko/math/Box3",
				"Color": "api/ko/math/Color",
				"Cylindrical": "api/ko/math/Cylindrical",
				"Euler": "api/ko/math/Euler",
				"Frustum": "api/ko/math/Frustum",
				"Interpolant": "api/ko/math/Interpolant",
				"Line3": "api/ko/math/Line3",
				"MathUtils": "api/ko/math/MathUtils",
				"Matrix3": "api/ko/math/Matrix3",
				"Matrix4": "api/ko/math/Matrix4",
				"Plane": "api/ko/math/Plane",
				"Quaternion": "api/ko/math/Quaternion",
				"Ray": "api/ko/math/Ray",
				"Sphere": "api/ko/math/Sphere",
				"Spherical": "api/ko/math/Spherical",
				"SphericalHarmonics3": "api/ko/math/SphericalHarmonics3",
				"Triangle": "api/ko/math/Triangle",
				"Vector2": "api/ko/math/Vector2",
				"Vector3": "api/ko/math/Vector3",
				"Vector4": "api/ko/math/Vector4"
			},

			"Math / Interpolants": {
				"CubicInterpolant": "api/ko/math/interpolants/CubicInterpolant",
				"DiscreteInterpolant": "api/ko/math/interpolants/DiscreteInterpolant",
				"LinearInterpolant": "api/ko/math/interpolants/LinearInterpolant",
				"QuaternionLinearInterpolant": "api/ko/math/interpolants/QuaternionLinearInterpolant"
			},

			"Objects": {
				"Bone": "api/ko/objects/Bone",
				"Group": "api/ko/objects/Group",
				"InstancedMesh": "api/ko/objects/InstancedMesh",
				"Line": "api/ko/objects/Line",
				"LineLoop": "api/ko/objects/LineLoop",
				"LineSegments": "api/ko/objects/LineSegments",
				"LOD": "api/ko/objects/LOD",
				"Mesh": "api/ko/objects/Mesh",
				"Points": "api/ko/objects/Points",
				"Skeleton": "api/ko/objects/Skeleton",
				"SkinnedMesh": "api/ko/objects/SkinnedMesh",
				"Sprite": "api/ko/objects/Sprite"
			},

			"Renderers": {
				"WebGLMultisampleRenderTarget": "api/ko/renderers/WebGLMultisampleRenderTarget",
				"WebGLRenderer": "api/ko/renderers/WebGLRenderer",
				"WebGL1Renderer": "api/ko/renderers/WebGL1Renderer",
				"WebGLRenderTarget": "api/ko/renderers/WebGLRenderTarget",
				"WebGLCubeRenderTarget": "api/ko/renderers/WebGLCubeRenderTarget"
			},

			"Renderers / Shaders": {
				"ShaderChunk": "api/ko/renderers/shaders/ShaderChunk",
				"ShaderLib": "api/ko/renderers/shaders/ShaderLib",
				"UniformsLib": "api/ko/renderers/shaders/UniformsLib",
				"UniformsUtils": "api/ko/renderers/shaders/UniformsUtils"
			},

			"Renderers / WebXR": {
				"WebXRManager": "api/ko/renderers/webxr/WebXRManager"
			},

			"Scenes": {
				"Fog": "api/ko/scenes/Fog",
				"FogExp2": "api/ko/scenes/FogExp2",
				"Scene": "api/ko/scenes/Scene"
			},

			"Textures": {
				"CanvasTexture": "api/ko/textures/CanvasTexture",
				"CompressedTexture": "api/ko/textures/CompressedTexture",
				"CubeTexture": "api/ko/textures/CubeTexture",
				"DataTexture": "api/ko/textures/DataTexture",
				"DataTexture2DArray": "api/ko/textures/DataTexture2DArray",
				"DataTexture3D": "api/ko/textures/DataTexture3D",
				"DepthTexture": "api/ko/textures/DepthTexture",
				"Texture": "api/ko/textures/Texture",
				"VideoTexture": "api/ko/textures/VideoTexture"
			}

		},

		"예제": {

			"Animations": {
				"CCDIKSolver": "examples/ko/animations/CCDIKSolver",
				"MMDAnimationHelper": "examples/ko/animations/MMDAnimationHelper",
				"MMDPhysics": "examples/ko/animations/MMDPhysics"
			},

			"컨트롤": {
				"DeviceOrientationControls": "examples/ko/controls/DeviceOrientationControls",
				"DragControls": "examples/ko/controls/DragControls",
				"FirstPersonControls": "examples/ko/controls/FirstPersonControls",
				"FlyControls": "examples/ko/controls/FlyControls",
				"OrbitControls": "examples/ko/controls/OrbitControls",
				"PointerLockControls": "examples/ko/controls/PointerLockControls",
				"TrackballControls": "examples/ko/controls/TrackballControls",
				"TransformControls": "examples/ko/controls/TransformControls"
			},

			"Geometries": {
				"ConvexBufferGeometry": "examples/ko/geometries/ConvexBufferGeometry",
				"ConvexGeometry": "examples/ko/geometries/ConvexGeometry",
				"DecalGeometry": "examples/ko/geometries/DecalGeometry"
			},

			"Helpers": {
				"FaceNormalsHelper": "examples/ko/helpers/FaceNormalsHelper",
				"LightProbeHelper": "examples/ko/helpers/LightProbeHelper",
				"PositionalAudioHelper": "examples/ko/helpers/PositionalAudioHelper",
				"RectAreaLightHelper": "examples/ko/helpers/RectAreaLightHelper",
				"VertexNormalsHelper": "examples/ko/helpers/VertexNormalsHelper",
				"VertexTangentsHelper": "examples/ko/helpers/VertexTangentsHelper"
			},

			"Lights": {
				"LightProbeGenerator": "examples/ko/lights/LightProbeGenerator"
			},

			"Loaders": {
				"3DMLoader": "examples/ko/loaders/3DMLoader",
				"BasisTextureLoader": "examples/ko/loaders/BasisTextureLoader",
				"DRACOLoader": "examples/ko/loaders/DRACOLoader",
				"GLTFLoader": "examples/ko/loaders/GLTFLoader",
				"MMDLoader": "examples/ko/loaders/MMDLoader",
				"MTLLoader": "examples/ko/loaders/MTLLoader",
				"OBJLoader": "examples/ko/loaders/OBJLoader",
				"OBJLoader2": "examples/ko/loaders/OBJLoader2",
				"OBJLoader2Parallel": "examples/ko/loaders/OBJLoader2Parallel",
				"PCDLoader": "examples/ko/loaders/PCDLoader",
				"PDBLoader": "examples/ko/loaders/PDBLoader",
				"PRWMLoader": "examples/ko/loaders/PRWMLoader",
				"SVGLoader": "examples/ko/loaders/SVGLoader",
				"TGALoader": "examples/ko/loaders/TGALoader"
			},

			"Objects": {
				"Lensflare": "examples/ko/objects/Lensflare"
			},

			"Post-Processing": {
				"EffectComposer": "examples/ko/postprocessing/EffectComposer"
			},

			"Exporters": {
				"GLTFExporter": "examples/ko/exporters/GLTFExporter",
				"PLYExporter": "examples/ko/exporters/PLYExporter",
				"ColladaExporter": "examples/ko/exporters/ColladaExporter"
			},

			"Math": {
				"LookupTable": "examples/ko/math/Lut",
				"MeshSurfaceSampler": "examples/ko/math/MeshSurfaceSampler",
				"OBB": "examples/ko/math/OBB"
			},

			"ConvexHull": {
				"Face": "examples/ko/math/convexhull/Face",
				"HalfEdge": "examples/ko/math/convexhull/HalfEdge",
				"ConvexHull": "examples/ko/math/convexhull/ConvexHull",
				"VertexNode": "examples/ko/math/convexhull/VertexNode",
				"VertexList": "examples/ko/math/convexhull/VertexList"
			},

			"Renderers": {
				"CSS2DRenderer": "examples/ko/renderers/CSS2DRenderer",
				"CSS3DRenderer": "examples/ko/renderers/CSS3DRenderer",
				"SVGRenderer": "examples/ko/renderers/SVGRenderer"

			},

			"Utils": {
				"BufferGeometryUtils": "examples/ko/utils/BufferGeometryUtils",
				"SceneUtils": "examples/ko/utils/SceneUtils",
				"SkeletonUtils": "examples/ko/utils/SkeletonUtils"
			}

		},

		"Developer Reference": {

			"Polyfills": {
				"Polyfills": "api/ko/Polyfills"
			},

			"WebGLRenderer": {
				"WebGLProgram": "api/ko/renderers/webgl/WebGLProgram",
				"WebGLShader": "api/ko/renderers/webgl/WebGLShader",
				"WebGLState": "api/ko/renderers/webgl/WebGLState"
			}

		}

=======

	"ko": {
	
		"매뉴얼": {
	
			"시작하기": {
				"장면 만들기": "manual/ko/introduction/Creating-a-scene",
				"설치": "manual/ko/introduction/Installation",
				"브라우저 지원": "manual/ko/introduction/Browser-support",
				"WebGL 호환성 검사": "manual/ko/introduction/WebGL-compatibility-check",
				"로컬 환경에서 구동 방법": "manual/ko/introduction/How-to-run-things-locally",
				"Typescript 설정": "manual/ko/introduction/Typescript-setup",
				"선 그리기": "manual/ko/introduction/Drawing-lines",
				"텍스트 만들기": "manual/ko/introduction/Creating-text",
				"3D 모델 불러오기": "manual/ko/introduction/Loading-3D-models",
				"FAQ": "manual/ko/introduction/FAQ",
				"참고 링크": "manual/ko/introduction/Useful-links"
			},
	
			"심화 과정": {
				"오브젝트를 업데이트하는 방법": "manual/ko/introduction/How-to-update-things",
				"오브젝트를 폐기하는 방법": "manual/ko/introduction/How-to-dispose-of-objects",
				"VR 컨텐츠를 만드는 방법": "manual/ko/introduction/How-to-create-VR-content",
				"후처리 사용 방법": "manual/ko/introduction/How-to-use-post-processing",
				"행렬 변환": "manual/ko/introduction/Matrix-transformations",
				"애니메이션 시스템": "manual/ko/introduction/Animation-system"
			},
	
			"빌드 도구": {
				"NPM 테스트": "manual/ko/buildTools/Testing-with-NPM"
				
			}
	
		}
		
>>>>>>> 36a8b44a
	}

}<|MERGE_RESOLUTION|>--- conflicted
+++ resolved
@@ -999,473 +999,8 @@
 		}
 
 	},
-<<<<<<< HEAD
+  
 		"ko": {
-
-		"Manual": {
-
-			"Getting Started": {
-				"Creating a scene": "manual/ko/introduction/Creating-a-scene",
-				"Installation": "manual/ko/introduction/Installation",
-				"Browser support": "manual/ko/introduction/Browser-support",
-				"WebGL compatibility check": "manual/ko/introduction/WebGL-compatibility-check",
-				"How to run things locally": "manual/ko/introduction/How-to-run-things-locally",
-				"Typescript setup": "manual/ko/introduction/Typescript-setup",
-				"Drawing lines": "manual/ko/introduction/Drawing-lines",
-				"Creating text": "manual/ko/introduction/Creating-text",
-				"Loading 3D models": "manual/ko/introduction/Loading-3D-models",
-				"FAQ": "manual/ko/introduction/FAQ",
-				"Useful links": "manual/ko/introduction/Useful-links"
-			},
-
-			"Next Steps": {
-				"How to update things": "manual/ko/introduction/How-to-update-things",
-				"How to dispose of objects": "manual/ko/introduction/How-to-dispose-of-objects",
-				"How to create VR content": "manual/ko/introduction/How-to-create-VR-content",
-				"How to use post-processing": "manual/ko/introduction/How-to-use-post-processing",
-				"Matrix transformations": "manual/ko/introduction/Matrix-transformations",
-				"Animation system": "manual/ko/introduction/Animation-system"
-			},
-
-			"Build Tools": {
-				"Testing with NPM": "manual/ko/buildTools/Testing-with-NPM"
-			}
-
-		},
-
-		"레퍼런스": {
-
-			"애니메이션": {
-				"AnimationAction": "api/ko/animation/AnimationAction",
-				"AnimationClip": "api/ko/animation/AnimationClip",
-				"AnimationMixer": "api/ko/animation/AnimationMixer",
-				"AnimationObjectGroup": "api/ko/animation/AnimationObjectGroup",
-				"AnimationUtils": "api/ko/animation/AnimationUtils",
-				"KeyframeTrack": "api/ko/animation/KeyframeTrack",
-				"PropertyBinding": "api/ko/animation/PropertyBinding",
-				"PropertyMixer": "api/ko/animation/PropertyMixer"
-			},
-
-			"Animation / Tracks": {
-				"BooleanKeyframeTrack": "api/ko/animation/tracks/BooleanKeyframeTrack",
-				"ColorKeyframeTrack": "api/ko/animation/tracks/ColorKeyframeTrack",
-				"NumberKeyframeTrack": "api/ko/animation/tracks/NumberKeyframeTrack",
-				"QuaternionKeyframeTrack": "api/ko/animation/tracks/QuaternionKeyframeTrack",
-				"StringKeyframeTrack": "api/ko/animation/tracks/StringKeyframeTrack",
-				"VectorKeyframeTrack": "api/ko/animation/tracks/VectorKeyframeTrack"
-			},
-
-			"Audio": {
-				"Audio": "api/ko/audio/Audio",
-				"AudioAnalyser": "api/ko/audio/AudioAnalyser",
-				"AudioContext": "api/ko/audio/AudioContext",
-				"AudioListener": "api/ko/audio/AudioListener",
-				"PositionalAudio": "api/ko/audio/PositionalAudio"
-			},
-
-			"Cameras": {
-				"ArrayCamera": "api/ko/cameras/ArrayCamera",
-				"Camera": "api/ko/cameras/Camera",
-				"CubeCamera": "api/ko/cameras/CubeCamera",
-				"OrthographicCamera": "api/ko/cameras/OrthographicCamera",
-				"PerspectiveCamera": "api/ko/cameras/PerspectiveCamera",
-				"StereoCamera": "api/ko/cameras/StereoCamera"
-			},
-
-			"Constants": {
-				"Animation": "api/ko/constants/Animation",
-				"Core": "api/ko/constants/Core",
-				"CustomBlendingEquation": "api/ko/constants/CustomBlendingEquations",
-				"Materials": "api/ko/constants/Materials",
-				"Renderer": "api/ko/constants/Renderer",
-				"Textures": "api/ko/constants/Textures"
-			},
-
-			"Core": {
-				"BufferAttribute": "api/ko/core/BufferAttribute",
-				"BufferGeometry": "api/ko/core/BufferGeometry",
-				"Clock": "api/ko/core/Clock",
-				"DirectGeometry": "api/ko/core/DirectGeometry",
-				"EventDispatcher": "api/ko/core/EventDispatcher",
-				"Face3": "api/ko/core/Face3",
-				"Geometry": "api/ko/core/Geometry",
-				"GLBufferAttribute": "api/ko/core/GLBufferAttribute",
-				"InstancedBufferAttribute": "api/ko/core/InstancedBufferAttribute",
-				"InstancedBufferGeometry": "api/ko/core/InstancedBufferGeometry",
-				"InstancedInterleavedBuffer": "api/ko/core/InstancedInterleavedBuffer",
-				"InterleavedBuffer": "api/ko/core/InterleavedBuffer",
-				"InterleavedBufferAttribute": "api/ko/core/InterleavedBufferAttribute",
-				"Layers": "api/ko/core/Layers",
-				"Object3D": "api/ko/core/Object3D",
-				"Raycaster": "api/ko/core/Raycaster",
-				"Uniform": "api/ko/core/Uniform"
-			},
-
-			"Core / BufferAttributes": {
-				"BufferAttribute Types": "api/ko/core/bufferAttributeTypes/BufferAttributeTypes"
-			},
-
-			"Extras": {
-				"DataUtils": "api/ko/extras/DataUtils",
-				"Earcut": "api/ko/extras/Earcut",
-				"ImageUtils": "api/ko/extras/ImageUtils",
-				"PMREMGenerator": "api/ko/extras/PMREMGenerator",
-				"ShapeUtils": "api/ko/extras/ShapeUtils"
-			},
-
-			"Extras / Core": {
-				"Curve": "api/ko/extras/core/Curve",
-				"CurvePath": "api/ko/extras/core/CurvePath",
-				"Font": "api/ko/extras/core/Font",
-				"Interpolations": "api/ko/extras/core/Interpolations",
-				"Path": "api/ko/extras/core/Path",
-				"Shape": "api/ko/extras/core/Shape",
-				"ShapePath": "api/ko/extras/core/ShapePath"
-			},
-
-			"Extras / Curves": {
-				"ArcCurve": "api/ko/extras/curves/ArcCurve",
-				"CatmullRomCurve3": "api/ko/extras/curves/CatmullRomCurve3",
-				"CubicBezierCurve": "api/ko/extras/curves/CubicBezierCurve",
-				"CubicBezierCurve3": "api/ko/extras/curves/CubicBezierCurve3",
-				"EllipseCurve": "api/ko/extras/curves/EllipseCurve",
-				"LineCurve": "api/ko/extras/curves/LineCurve",
-				"LineCurve3": "api/ko/extras/curves/LineCurve3",
-				"QuadraticBezierCurve": "api/ko/extras/curves/QuadraticBezierCurve",
-				"QuadraticBezierCurve3": "api/ko/extras/curves/QuadraticBezierCurve3",
-				"SplineCurve": "api/ko/extras/curves/SplineCurve"
-			},
-
-			"Extras / Objects": {
-				"ImmediateRenderObject": "api/ko/extras/objects/ImmediateRenderObject"
-			},
-
-			"Geometries": {
-				"BoxBufferGeometry": "api/ko/geometries/BoxBufferGeometry",
-				"BoxGeometry": "api/ko/geometries/BoxGeometry",
-				"CircleBufferGeometry": "api/ko/geometries/CircleBufferGeometry",
-				"CircleGeometry": "api/ko/geometries/CircleGeometry",
-				"ConeBufferGeometry": "api/ko/geometries/ConeBufferGeometry",
-				"ConeGeometry": "api/ko/geometries/ConeGeometry",
-				"CylinderBufferGeometry": "api/ko/geometries/CylinderBufferGeometry",
-				"CylinderGeometry": "api/ko/geometries/CylinderGeometry",
-				"DodecahedronBufferGeometry": "api/ko/geometries/DodecahedronBufferGeometry",
-				"DodecahedronGeometry": "api/ko/geometries/DodecahedronGeometry",
-				"EdgesGeometry": "api/ko/geometries/EdgesGeometry",
-				"ExtrudeBufferGeometry": "api/ko/geometries/ExtrudeBufferGeometry",
-				"ExtrudeGeometry": "api/ko/geometries/ExtrudeGeometry",
-				"IcosahedronBufferGeometry": "api/ko/geometries/IcosahedronBufferGeometry",
-				"IcosahedronGeometry": "api/ko/geometries/IcosahedronGeometry",
-				"LatheBufferGeometry": "api/ko/geometries/LatheBufferGeometry",
-				"LatheGeometry": "api/ko/geometries/LatheGeometry",
-				"OctahedronBufferGeometry": "api/ko/geometries/OctahedronBufferGeometry",
-				"OctahedronGeometry": "api/ko/geometries/OctahedronGeometry",
-				"ParametricBufferGeometry": "api/ko/geometries/ParametricBufferGeometry",
-				"ParametricGeometry": "api/ko/geometries/ParametricGeometry",
-				"PlaneBufferGeometry": "api/ko/geometries/PlaneBufferGeometry",
-				"PlaneGeometry": "api/ko/geometries/PlaneGeometry",
-				"PolyhedronBufferGeometry": "api/ko/geometries/PolyhedronBufferGeometry",
-				"PolyhedronGeometry": "api/ko/geometries/PolyhedronGeometry",
-				"RingBufferGeometry": "api/ko/geometries/RingBufferGeometry",
-				"RingGeometry": "api/ko/geometries/RingGeometry",
-				"ShapeBufferGeometry": "api/ko/geometries/ShapeBufferGeometry",
-				"ShapeGeometry": "api/ko/geometries/ShapeGeometry",
-				"SphereBufferGeometry": "api/ko/geometries/SphereBufferGeometry",
-				"SphereGeometry": "api/ko/geometries/SphereGeometry",
-				"TetrahedronBufferGeometry": "api/ko/geometries/TetrahedronBufferGeometry",
-				"TetrahedronGeometry": "api/ko/geometries/TetrahedronGeometry",
-				"TextBufferGeometry": "api/ko/geometries/TextBufferGeometry",
-				"TextGeometry": "api/ko/geometries/TextGeometry",
-				"TorusBufferGeometry": "api/ko/geometries/TorusBufferGeometry",
-				"TorusGeometry": "api/ko/geometries/TorusGeometry",
-				"TorusKnotBufferGeometry": "api/ko/geometries/TorusKnotBufferGeometry",
-				"TorusKnotGeometry": "api/ko/geometries/TorusKnotGeometry",
-				"TubeBufferGeometry": "api/ko/geometries/TubeBufferGeometry",
-				"TubeGeometry": "api/ko/geometries/TubeGeometry",
-				"WireframeGeometry": "api/ko/geometries/WireframeGeometry"
-			},
-
-			"Helpers": {
-				"ArrowHelper": "api/ko/helpers/ArrowHelper",
-				"AxesHelper": "api/ko/helpers/AxesHelper",
-				"BoxHelper": "api/ko/helpers/BoxHelper",
-				"Box3Helper": "api/ko/helpers/Box3Helper",
-				"CameraHelper": "api/ko/helpers/CameraHelper",
-				"DirectionalLightHelper": "api/ko/helpers/DirectionalLightHelper",
-				"GridHelper": "api/ko/helpers/GridHelper",
-				"PolarGridHelper": "api/ko/helpers/PolarGridHelper",
-				"HemisphereLightHelper": "api/ko/helpers/HemisphereLightHelper",
-				"PlaneHelper": "api/ko/helpers/PlaneHelper",
-				"PointLightHelper": "api/ko/helpers/PointLightHelper",
-				"SkeletonHelper": "api/ko/helpers/SkeletonHelper",
-				"SpotLightHelper": "api/ko/helpers/SpotLightHelper"
-			},
-
-			"Lights": {
-				"AmbientLight": "api/ko/lights/AmbientLight",
-				"AmbientLightProbe": "api/ko/lights/AmbientLightProbe",
-				"DirectionalLight": "api/ko/lights/DirectionalLight",
-				"HemisphereLight": "api/ko/lights/HemisphereLight",
-				"HemisphereLightProbe": "api/ko/lights/HemisphereLightProbe",
-				"Light": "api/ko/lights/Light",
-				"LightProbe": "api/ko/lights/LightProbe",
-				"PointLight": "api/ko/lights/PointLight",
-				"RectAreaLight": "api/ko/lights/RectAreaLight",
-				"SpotLight": "api/ko/lights/SpotLight"
-			},
-
-			"Lights / Shadows": {
-				"LightShadow": "api/ko/lights/shadows/LightShadow",
-				"PointLightShadow": "api/ko/lights/shadows/PointLightShadow",
-				"DirectionalLightShadow": "api/ko/lights/shadows/DirectionalLightShadow",
-				"SpotLightShadow": "api/ko/lights/shadows/SpotLightShadow"
-			},
-
-			"Loaders": {
-				"AnimationLoader": "api/ko/loaders/AnimationLoader",
-				"AudioLoader": "api/ko/loaders/AudioLoader",
-				"BufferGeometryLoader": "api/ko/loaders/BufferGeometryLoader",
-				"Cache": "api/ko/loaders/Cache",
-				"CompressedTextureLoader": "api/ko/loaders/CompressedTextureLoader",
-				"CubeTextureLoader": "api/ko/loaders/CubeTextureLoader",
-				"DataTextureLoader": "api/ko/loaders/DataTextureLoader",
-				"FileLoader": "api/ko/loaders/FileLoader",
-				"FontLoader": "api/ko/loaders/FontLoader",
-				"ImageBitmapLoader": "api/ko/loaders/ImageBitmapLoader",
-				"ImageLoader": "api/ko/loaders/ImageLoader",
-				"Loader": "api/ko/loaders/Loader",
-				"LoaderUtils": "api/ko/loaders/LoaderUtils",
-				"MaterialLoader": "api/ko/loaders/MaterialLoader",
-				"ObjectLoader": "api/ko/loaders/ObjectLoader",
-				"TextureLoader": "api/ko/loaders/TextureLoader"
-			},
-
-			"Loaders / Managers": {
-				"DefaultLoadingManager": "api/ko/loaders/managers/DefaultLoadingManager",
-				"LoadingManager": "api/ko/loaders/managers/LoadingManager"
-			},
-
-			"Materials": {
-				"LineBasicMaterial": "api/ko/materials/LineBasicMaterial",
-				"LineDashedMaterial": "api/ko/materials/LineDashedMaterial",
-				"Material": "api/ko/materials/Material",
-				"MeshBasicMaterial": "api/ko/materials/MeshBasicMaterial",
-				"MeshDepthMaterial": "api/ko/materials/MeshDepthMaterial",
-				"MeshDistanceMaterial": "api/ko/materials/MeshDistanceMaterial",
-				"MeshLambertMaterial": "api/ko/materials/MeshLambertMaterial",
-				"MeshMatcapMaterial": "api/ko/materials/MeshMatcapMaterial",
-				"MeshNormalMaterial": "api/ko/materials/MeshNormalMaterial",
-				"MeshPhongMaterial": "api/ko/materials/MeshPhongMaterial",
-				"MeshPhysicalMaterial": "api/ko/materials/MeshPhysicalMaterial",
-				"MeshStandardMaterial": "api/ko/materials/MeshStandardMaterial",
-				"MeshToonMaterial": "api/ko/materials/MeshToonMaterial",
-				"PointsMaterial": "api/ko/materials/PointsMaterial",
-				"RawShaderMaterial": "api/ko/materials/RawShaderMaterial",
-				"ShaderMaterial": "api/ko/materials/ShaderMaterial",
-				"ShadowMaterial": "api/ko/materials/ShadowMaterial",
-				"SpriteMaterial": "api/ko/materials/SpriteMaterial"
-			},
-
-			"Math": {
-				"Box2": "api/ko/math/Box2",
-				"Box3": "api/ko/math/Box3",
-				"Color": "api/ko/math/Color",
-				"Cylindrical": "api/ko/math/Cylindrical",
-				"Euler": "api/ko/math/Euler",
-				"Frustum": "api/ko/math/Frustum",
-				"Interpolant": "api/ko/math/Interpolant",
-				"Line3": "api/ko/math/Line3",
-				"MathUtils": "api/ko/math/MathUtils",
-				"Matrix3": "api/ko/math/Matrix3",
-				"Matrix4": "api/ko/math/Matrix4",
-				"Plane": "api/ko/math/Plane",
-				"Quaternion": "api/ko/math/Quaternion",
-				"Ray": "api/ko/math/Ray",
-				"Sphere": "api/ko/math/Sphere",
-				"Spherical": "api/ko/math/Spherical",
-				"SphericalHarmonics3": "api/ko/math/SphericalHarmonics3",
-				"Triangle": "api/ko/math/Triangle",
-				"Vector2": "api/ko/math/Vector2",
-				"Vector3": "api/ko/math/Vector3",
-				"Vector4": "api/ko/math/Vector4"
-			},
-
-			"Math / Interpolants": {
-				"CubicInterpolant": "api/ko/math/interpolants/CubicInterpolant",
-				"DiscreteInterpolant": "api/ko/math/interpolants/DiscreteInterpolant",
-				"LinearInterpolant": "api/ko/math/interpolants/LinearInterpolant",
-				"QuaternionLinearInterpolant": "api/ko/math/interpolants/QuaternionLinearInterpolant"
-			},
-
-			"Objects": {
-				"Bone": "api/ko/objects/Bone",
-				"Group": "api/ko/objects/Group",
-				"InstancedMesh": "api/ko/objects/InstancedMesh",
-				"Line": "api/ko/objects/Line",
-				"LineLoop": "api/ko/objects/LineLoop",
-				"LineSegments": "api/ko/objects/LineSegments",
-				"LOD": "api/ko/objects/LOD",
-				"Mesh": "api/ko/objects/Mesh",
-				"Points": "api/ko/objects/Points",
-				"Skeleton": "api/ko/objects/Skeleton",
-				"SkinnedMesh": "api/ko/objects/SkinnedMesh",
-				"Sprite": "api/ko/objects/Sprite"
-			},
-
-			"Renderers": {
-				"WebGLMultisampleRenderTarget": "api/ko/renderers/WebGLMultisampleRenderTarget",
-				"WebGLRenderer": "api/ko/renderers/WebGLRenderer",
-				"WebGL1Renderer": "api/ko/renderers/WebGL1Renderer",
-				"WebGLRenderTarget": "api/ko/renderers/WebGLRenderTarget",
-				"WebGLCubeRenderTarget": "api/ko/renderers/WebGLCubeRenderTarget"
-			},
-
-			"Renderers / Shaders": {
-				"ShaderChunk": "api/ko/renderers/shaders/ShaderChunk",
-				"ShaderLib": "api/ko/renderers/shaders/ShaderLib",
-				"UniformsLib": "api/ko/renderers/shaders/UniformsLib",
-				"UniformsUtils": "api/ko/renderers/shaders/UniformsUtils"
-			},
-
-			"Renderers / WebXR": {
-				"WebXRManager": "api/ko/renderers/webxr/WebXRManager"
-			},
-
-			"Scenes": {
-				"Fog": "api/ko/scenes/Fog",
-				"FogExp2": "api/ko/scenes/FogExp2",
-				"Scene": "api/ko/scenes/Scene"
-			},
-
-			"Textures": {
-				"CanvasTexture": "api/ko/textures/CanvasTexture",
-				"CompressedTexture": "api/ko/textures/CompressedTexture",
-				"CubeTexture": "api/ko/textures/CubeTexture",
-				"DataTexture": "api/ko/textures/DataTexture",
-				"DataTexture2DArray": "api/ko/textures/DataTexture2DArray",
-				"DataTexture3D": "api/ko/textures/DataTexture3D",
-				"DepthTexture": "api/ko/textures/DepthTexture",
-				"Texture": "api/ko/textures/Texture",
-				"VideoTexture": "api/ko/textures/VideoTexture"
-			}
-
-		},
-
-		"예제": {
-
-			"Animations": {
-				"CCDIKSolver": "examples/ko/animations/CCDIKSolver",
-				"MMDAnimationHelper": "examples/ko/animations/MMDAnimationHelper",
-				"MMDPhysics": "examples/ko/animations/MMDPhysics"
-			},
-
-			"컨트롤": {
-				"DeviceOrientationControls": "examples/ko/controls/DeviceOrientationControls",
-				"DragControls": "examples/ko/controls/DragControls",
-				"FirstPersonControls": "examples/ko/controls/FirstPersonControls",
-				"FlyControls": "examples/ko/controls/FlyControls",
-				"OrbitControls": "examples/ko/controls/OrbitControls",
-				"PointerLockControls": "examples/ko/controls/PointerLockControls",
-				"TrackballControls": "examples/ko/controls/TrackballControls",
-				"TransformControls": "examples/ko/controls/TransformControls"
-			},
-
-			"Geometries": {
-				"ConvexBufferGeometry": "examples/ko/geometries/ConvexBufferGeometry",
-				"ConvexGeometry": "examples/ko/geometries/ConvexGeometry",
-				"DecalGeometry": "examples/ko/geometries/DecalGeometry"
-			},
-
-			"Helpers": {
-				"FaceNormalsHelper": "examples/ko/helpers/FaceNormalsHelper",
-				"LightProbeHelper": "examples/ko/helpers/LightProbeHelper",
-				"PositionalAudioHelper": "examples/ko/helpers/PositionalAudioHelper",
-				"RectAreaLightHelper": "examples/ko/helpers/RectAreaLightHelper",
-				"VertexNormalsHelper": "examples/ko/helpers/VertexNormalsHelper",
-				"VertexTangentsHelper": "examples/ko/helpers/VertexTangentsHelper"
-			},
-
-			"Lights": {
-				"LightProbeGenerator": "examples/ko/lights/LightProbeGenerator"
-			},
-
-			"Loaders": {
-				"3DMLoader": "examples/ko/loaders/3DMLoader",
-				"BasisTextureLoader": "examples/ko/loaders/BasisTextureLoader",
-				"DRACOLoader": "examples/ko/loaders/DRACOLoader",
-				"GLTFLoader": "examples/ko/loaders/GLTFLoader",
-				"MMDLoader": "examples/ko/loaders/MMDLoader",
-				"MTLLoader": "examples/ko/loaders/MTLLoader",
-				"OBJLoader": "examples/ko/loaders/OBJLoader",
-				"OBJLoader2": "examples/ko/loaders/OBJLoader2",
-				"OBJLoader2Parallel": "examples/ko/loaders/OBJLoader2Parallel",
-				"PCDLoader": "examples/ko/loaders/PCDLoader",
-				"PDBLoader": "examples/ko/loaders/PDBLoader",
-				"PRWMLoader": "examples/ko/loaders/PRWMLoader",
-				"SVGLoader": "examples/ko/loaders/SVGLoader",
-				"TGALoader": "examples/ko/loaders/TGALoader"
-			},
-
-			"Objects": {
-				"Lensflare": "examples/ko/objects/Lensflare"
-			},
-
-			"Post-Processing": {
-				"EffectComposer": "examples/ko/postprocessing/EffectComposer"
-			},
-
-			"Exporters": {
-				"GLTFExporter": "examples/ko/exporters/GLTFExporter",
-				"PLYExporter": "examples/ko/exporters/PLYExporter",
-				"ColladaExporter": "examples/ko/exporters/ColladaExporter"
-			},
-
-			"Math": {
-				"LookupTable": "examples/ko/math/Lut",
-				"MeshSurfaceSampler": "examples/ko/math/MeshSurfaceSampler",
-				"OBB": "examples/ko/math/OBB"
-			},
-
-			"ConvexHull": {
-				"Face": "examples/ko/math/convexhull/Face",
-				"HalfEdge": "examples/ko/math/convexhull/HalfEdge",
-				"ConvexHull": "examples/ko/math/convexhull/ConvexHull",
-				"VertexNode": "examples/ko/math/convexhull/VertexNode",
-				"VertexList": "examples/ko/math/convexhull/VertexList"
-			},
-
-			"Renderers": {
-				"CSS2DRenderer": "examples/ko/renderers/CSS2DRenderer",
-				"CSS3DRenderer": "examples/ko/renderers/CSS3DRenderer",
-				"SVGRenderer": "examples/ko/renderers/SVGRenderer"
-
-			},
-
-			"Utils": {
-				"BufferGeometryUtils": "examples/ko/utils/BufferGeometryUtils",
-				"SceneUtils": "examples/ko/utils/SceneUtils",
-				"SkeletonUtils": "examples/ko/utils/SkeletonUtils"
-			}
-
-		},
-
-		"Developer Reference": {
-
-			"Polyfills": {
-				"Polyfills": "api/ko/Polyfills"
-			},
-
-			"WebGLRenderer": {
-				"WebGLProgram": "api/ko/renderers/webgl/WebGLProgram",
-				"WebGLShader": "api/ko/renderers/webgl/WebGLShader",
-				"WebGLState": "api/ko/renderers/webgl/WebGLState"
-			}
-
-		}
-
-=======
-
-	"ko": {
 	
 		"매뉴얼": {
 	
@@ -1497,9 +1032,30 @@
 				
 			}
 	
+		},
+
+		"레퍼런스": {
+
+			"애니메이션": {
+				"AnimationAction": "api/ko/animation/AnimationAction",
+
+			},
+
+		"예제": {
+
+			"컨트롤": {
+				"DeviceOrientationControls": "examples/ko/controls/DeviceOrientationControls",
+				"DragControls": "examples/ko/controls/DragControls",
+				"FirstPersonControls": "examples/ko/controls/FirstPersonControls",
+				"FlyControls": "examples/ko/controls/FlyControls",
+				"OrbitControls": "examples/ko/controls/OrbitControls",
+				"PointerLockControls": "examples/ko/controls/PointerLockControls",
+				"TrackballControls": "examples/ko/controls/TrackballControls",
+				"TransformControls": "examples/ko/controls/TransformControls"
+			}
+	
 		}
-		
->>>>>>> 36a8b44a
+
 	}
 
 }