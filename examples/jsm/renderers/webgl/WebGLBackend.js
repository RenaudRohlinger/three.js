--- conflicted
+++ resolved
@@ -40,13 +40,10 @@
 		this.textureUtils = new WebGLTextureUtils( this );
 		this.state = new WebGLState( this );
 		this.utils = new WebGLUtils( this );
-<<<<<<< HEAD
-		this.defaultTextures = {};
+
 		this.vaoCache = {};
 		this.transformFeedbackCache = {};
 		this.discard = false;
-=======
->>>>>>> 8286a475
 
 		this.extensions.get( 'EXT_color_buffer_float' );
 		this._currentContext = null;
@@ -351,18 +348,19 @@
 
 		const gl = this.gl;
 
-		if ( ! this.discard )  {
+		if ( ! this.discard ) {
 
 			// required here to handle async behaviour of render.compute()
 			gl.enable( gl.RASTERIZER_DISCARD );
 			this.discard = true;
+
 		}
 
 		const { programGPU, transformBuffers, attributes } = this.get( pipeline );
 
 		const vaoKey = this._getVaoKey( null, attributes );
 
-		let vaoGPU = this.vaoCache[ vaoKey ];
+		const vaoGPU = this.vaoCache[ vaoKey ];
 
 		if ( vaoGPU === undefined ) {
 
@@ -409,6 +407,7 @@
 
 	draw( renderObject, info ) {
 
+
 		const { pipeline, material, context } = renderObject;
 		const { programGPU } = this.get( pipeline );
 
@@ -430,7 +429,6 @@
 
 		if ( vaoGPU === undefined ) {
 
-<<<<<<< HEAD
 			const vaoKey = this._getVaoKey( renderObject.getIndex(), renderObject.getAttributes() );
 
 			vaoGPU = this.vaoCache[ vaoKey ];
@@ -442,9 +440,6 @@
 				( { vaoGPU, staticVao } = this._createVao( renderObject.getIndex(), renderObject.getAttributes() ) );
 
 				if ( staticVao ) renderObject.staticVao = vaoGPU;
-=======
-				state.bindTexture( bindingData.glTextureType, bindingData.textureGPU, gl.TEXTURE0 + index );
->>>>>>> 8286a475
 
 			}
 
@@ -700,7 +695,7 @@
 
 		const fragmentProgram = {
 			stage: 'fragment',
-			code: "#version 300 es\nprecision highp float;\nvoid main() {}"
+			code: '#version 300 es\nprecision highp float;\nvoid main() {}'
 		};
 
 		this.createProgram( fragmentProgram );
@@ -1195,7 +1190,7 @@
 
 	_bindUniforms( bindings ) {
 
-		const gl = this.gl;
+		const { gl, state } = this;
 
 		for ( const binding of bindings ) {
 
@@ -1208,8 +1203,7 @@
 
 			} else if ( binding.isSampledTexture ) {
 
-				gl.activeTexture( gl.TEXTURE0 + index );
-				gl.bindTexture( bindingData.glTextureType, bindingData.textureGPU );
+				state.bindTexture( bindingData.glTextureType, bindingData.textureGPU, gl.TEXTURE0 + index );
 
 			}
 
