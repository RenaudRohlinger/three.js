import {
	BufferGeometry,
<<<<<<< HEAD
	Face3
=======
	Color,
	Float32BufferAttribute,
	Geometry,
	Vector2,
	Vector3
>>>>>>> 2591284f
} from '../../../build/three.module.js';

/**
 * Break faces with edges longer than maxEdgeLength
 */

var TessellateModifier = function ( maxEdgeLength = 0.1, maxIterations = 6 ) {

	this.maxEdgeLength = maxEdgeLength;
	this.maxIterations = maxIterations;

};

TessellateModifier.prototype.modify = function ( geometry ) {

	if ( geometry.isGeometry === true ) {

		console.error( 'THREE.TessellateModifier no longer supports Geometry. Use BufferGeometry instead.' );
		return geometry;

	}

	if ( geometry.index !== null ) {

		geometry = geometry.toNonIndexed();

	}

	//

	const maxIterations = this.maxIterations;
	const maxEdgeLengthSquared = this.maxEdgeLength * this.maxEdgeLength;

	const va = new Vector3();
	const vb = new Vector3();
	const vc = new Vector3();
	const vm = new Vector3();
	const vs = [ va, vb, vc, vm ];

	const na = new Vector3();
	const nb = new Vector3();
	const nc = new Vector3();
	const nm = new Vector3();
	const ns = [ na, nb, nc, nm ];

	const ca = new Color();
	const cb = new Color();
	const cc = new Color();
	const cm = new Color();
	const cs = [ ca, cb, cc, cm ];

	const ua = new Vector2();
	const ub = new Vector2();
	const uc = new Vector2();
	const um = new Vector2();
	const us = [ ua, ub, uc, um ];

	const u2a = new Vector2();
	const u2b = new Vector2();
	const u2c = new Vector2();
	const u2m = new Vector2();
	const u2s = [ u2a, u2b, u2c, u2m ];

	const attributes = geometry.attributes;
	const hasNormals = attributes.normal !== undefined;
	const hasColors = attributes.color !== undefined;
	const hasUVs = attributes.uv !== undefined;
	const hasUV2s = attributes.uv2 !== undefined;

	let positions = attributes.position.array;
	let normals = hasNormals ? attributes.normal.array : null;
	let colors = hasColors ? attributes.color.array : null;
	let uvs = hasUVs ? attributes.uv.array : null;
	let uv2s = hasUV2s ? attributes.uv2.array : null;

	let positions2 = positions;
	let normals2 = normals;
	let colors2 = colors;
	let uvs2 = uvs;
	let uv2s2 = uv2s;

	let iteration = 0;
	let tessellating = true;

	function addTriangle( a, b, c ) {

		const v1 = vs[ a ];
		const v2 = vs[ b ];
		const v3 = vs[ c ];

		positions2.push( v1.x, v1.y, v1.z );
		positions2.push( v2.x, v2.y, v2.z );
		positions2.push( v3.x, v3.y, v3.z );

		if ( hasNormals ) {

			const n1 = ns[ a ];
			const n2 = ns[ b ];
			const n3 = ns[ c ];

			normals2.push( n1.x, n1.y, n1.z );
			normals2.push( n2.x, n2.y, n2.z );
			normals2.push( n3.x, n3.y, n3.z );

		}

		if ( hasColors ) {

			const c1 = cs[ a ];
			const c2 = cs[ b ];
			const c3 = cs[ c ];

			colors2.push( c1.x, c1.y, c1.z );
			colors2.push( c2.x, c2.y, c2.z );
			colors2.push( c3.x, c3.y, c3.z );

		}

		if ( hasUVs ) {

			const u1 = us[ a ];
			const u2 = us[ b ];
			const u3 = us[ c ];

			uvs2.push( u1.x, u1.y );
			uvs2.push( u2.x, u2.y );
			uvs2.push( u3.x, u3.y );

		}

		if ( hasUV2s ) {

			const u21 = u2s[ a ];
			const u22 = u2s[ b ];
			const u23 = u2s[ c ];

			uv2s2.push( u21.x, u21.y );
			uv2s2.push( u22.x, u22.y );
			uv2s2.push( u23.x, u23.y );

		}

	}

	while ( tessellating && iteration < maxIterations ) {

		iteration ++;
		tessellating = false;

		positions = positions2;
		positions2 = [];

		if ( hasNormals ) {

			normals = normals2;
			normals2 = [];

		}

		if ( hasColors ) {

			colors = colors2;
			colors2 = [];

		}

		if ( hasUVs ) {

			uvs = uvs2;
			uvs2 = [];

		}

		if ( hasUV2s ) {

			uv2s = uv2s2;
			uv2s2 = [];

		}

		for ( var i = 0, i2 = 0, il = positions.length; i < il; i += 9, i2 += 6 ) {

			va.fromArray( positions, i + 0 );
			vb.fromArray( positions, i + 3 );
			vc.fromArray( positions, i + 6 );

			if ( hasNormals ) {

				na.fromArray( normals, i + 0 );
				nb.fromArray( normals, i + 3 );
				nc.fromArray( normals, i + 6 );

			}

			if ( hasColors ) {

				ca.fromArray( colors, i + 0 );
				cb.fromArray( colors, i + 3 );
				cc.fromArray( colors, i + 6 );

			}

			if ( hasUVs ) {

				ua.fromArray( uvs, i2 + 0 );
				ub.fromArray( uvs, i2 + 2 );
				uc.fromArray( uvs, i2 + 4 );

			}

			if ( hasUV2s ) {

				u2a.fromArray( uv2s, i2 + 0 );
				u2b.fromArray( uv2s, i2 + 2 );
				u2c.fromArray( uv2s, i2 + 4 );

			}

			const dab = va.distanceToSquared( vb );
			const dbc = vb.distanceToSquared( vc );
			const dac = va.distanceToSquared( vc );

			if ( dab > maxEdgeLengthSquared || dbc > maxEdgeLengthSquared || dac > maxEdgeLengthSquared ) {

				tessellating = true;

				if ( dab >= dbc && dab >= dac ) {

					vm.lerpVectors( va, vb, 0.5 );
					if ( hasNormals ) nm.lerpVectors( na, nb, 0.5 );
					if ( hasColors ) cm.lerpColors( ca, cb, 0.5 );
					if ( hasUVs ) um.lerpVectors( ua, ub, 0.5 );
					if ( hasUV2s ) u2m.lerpVectors( u2a, u2b, 0.5 );

					addTriangle( 0, 3, 2 );
					addTriangle( 3, 1, 2 );

				} else if ( dbc >= dab && dbc >= dac ) {

					vm.lerpVectors( vb, vc, 0.5 );
					if ( hasNormals ) nm.lerpVectors( nb, nc, 0.5 );
					if ( hasColors ) cm.lerpColors( cb, cc, 0.5 );
					if ( hasUVs ) um.lerpVectors( ub, uc, 0.5 );
					if ( hasUV2s ) u2m.lerpVectors( u2b, u2c, 0.5 );

					addTriangle( 0, 1, 3 );
					addTriangle( 3, 2, 0 );

				} else {

					vm.lerpVectors( va, vc, 0.5 );
					if ( hasNormals ) nm.lerpVectors( na, nc, 0.5 );
					if ( hasColors ) cm.lerpColors( ca, cc, 0.5 );
					if ( hasUVs ) um.lerpVectors( ua, uc, 0.5 );
					if ( hasUV2s ) u2m.lerpVectors( u2a, u2c, 0.5 );

					addTriangle( 0, 1, 3 );
					addTriangle( 3, 1, 2 );

				}

			} else {

				addTriangle( 0, 1, 2 );

			}

		}

	}

	const geometry2 = new BufferGeometry();

	geometry2.setAttribute( 'position', new Float32BufferAttribute( positions2, 3 ) );

	if ( hasNormals ) {

		geometry2.setAttribute( 'normal', new Float32BufferAttribute( normals2, 3 ) );

	}

	if ( hasColors ) {

		geometry2.setAttribute( 'color', new Float32BufferAttribute( colors2, 3 ) );

	}

	if ( hasUVs ) {

		geometry2.setAttribute( 'uv', new Float32BufferAttribute( uvs2, 2 ) );

	}

	if ( hasUV2s ) {

		geometry2.setAttribute( 'uv2', new Float32BufferAttribute( uv2s2, 2 ) );

	}

	return geometry2;

};

export { TessellateModifier };<|MERGE_RESOLUTION|>--- conflicted
+++ resolved
@@ -1,14 +1,10 @@
 import {
 	BufferGeometry,
-<<<<<<< HEAD
-	Face3
-=======
 	Color,
 	Float32BufferAttribute,
 	Geometry,
 	Vector2,
 	Vector3
->>>>>>> 2591284f
 } from '../../../build/three.module.js';
 
 /**
