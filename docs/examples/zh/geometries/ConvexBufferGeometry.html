--- conflicted
+++ resolved
@@ -18,43 +18,17 @@
 
 		<h2>代码示例</h2>
 
-<<<<<<< HEAD
 		<code>var geometry = new ConvexBufferGeometry( points );
-=======
-		// iOS iframe auto-resize workaround
-
-		if ( /(iPad|iPhone|iPod)/g.test( navigator.userAgent ) ) {
-
-			var scene = document.getElementById( 'scene' );
-
-			scene.style.width = getComputedStyle( scene ).width;
-			scene.style.height = getComputedStyle( scene ).height;
-			scene.setAttribute( 'scrolling', 'no' );
-
-		}
-
-		</script>
-
-		<h2>示例</h2>
-
-		<p>[example:webgl_geometry_convex geometry / convex ]</p>
-
-		<code>var geometry = new THREE.ConvexBufferGeometry( points );
->>>>>>> 2b683e69
 		var material = new THREE.MeshBasicMaterial( {color: 0x00ff00} );
 		var mesh = new THREE.Mesh( geometry, material );
 		scene.add( mesh );
 		</code>
 
-<<<<<<< HEAD
 		<h2>例子</h2>
 
 		<p>[example:webgl_geometry_convex geometry / convex ]</p>
 
 		<h2>Constructor</h2>
-=======
-		<h2>构造函数</h2>
->>>>>>> 2b683e69
 
 		<h3>[name]( [param:Array points] )</h3>
 		<p>
