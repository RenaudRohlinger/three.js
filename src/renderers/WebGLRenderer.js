/**
 * @author supereggbert / http://www.paulbrunt.co.uk/
 * @author mrdoob / http://mrdoob.com/
 * @author alteredq / http://alteredqualia.com/
 */

THREE.WebGLRenderer = function ( parameters ) {

	// Currently you can use just up to 4 directional / point lights total.
	// Chrome barfs on shader linking when there are more than 4 lights :(

	// The problem comes from shader using too many varying vectors.

	// This is not GPU limitation as the same shader works ok in Firefox
	// and Chrome with "--use-gl=desktop" flag.

	// Difference comes from Chrome on Windows using by default ANGLE,
	// thus going DirectX9 route (while FF uses OpenGL).

	// See http://code.google.com/p/chromium/issues/detail?id=63491

	var _canvas = document.createElement( 'canvas' ), _gl,
	_oldProgram, _uberProgram,
	_modelViewMatrix = new THREE.Matrix4(), _normalMatrix,

	_viewMatrixArray = new Float32Array(16),
	_modelViewMatrixArray = new Float32Array(16),
	_projectionMatrixArray = new Float32Array(16),
	_normalMatrixArray = new Float32Array(9),
	_objectMatrixArray = new Float32Array(16),

	// ubershader material constants

	PHONG = 2,

	// heuristics to create shader parameters according to lights in the scene
	// (not to blow over maxLights budget)

	maxLightCount = allocateLights( parameters.scene, 4 ),
	fog = parameters.scene ? parameters.scene.fog : null,

	antialias = parameters.antialias != undefined ? parameters.antialias : true,

	clearColor = parameters.clearColor ? new THREE.Color( parameters.clearColor ) : new THREE.Color( 0x000000 ),
	clearAlpha = parameters.clearAlpha ? parameters.clearAlpha : 0;

	this.domElement = _canvas;
	this.autoClear = true;

	initGL( antialias, clearColor, clearAlpha );

	_uberProgram = initUbershader( maxLightCount.directional, maxLightCount.point, fog );
	_oldProgram = _uberProgram;

	//alert( dumpObject( getGLParams() ) );

	this.setSize = function ( width, height ) {

		_canvas.width = width;
		_canvas.height = height;
		_gl.viewport( 0, 0, _canvas.width, _canvas.height );

	};

	this.setClearColor = function( hex, alpha ) {

		var color = new THREE.Color( hex );
		_gl.clearColor( color.r, color.g, color.b, alpha );

	};

	this.clear = function () {

		_gl.clear( _gl.COLOR_BUFFER_BIT | _gl.DEPTH_BUFFER_BIT );

	};

	this.setupLights = function ( program, lights ) {

		var l, ll, light, r = g = b = 0,
			dcolors = [], dpositions = [],
			pcolors = [], ppositions = [];


		for ( l = 0, ll = lights.length; l < ll; l++ ) {

			light = lights[ l ];

			if ( light instanceof THREE.AmbientLight ) {

				r += light.color.r;
				g += light.color.g;
				b += light.color.b;
				
			} else if ( light instanceof THREE.DirectionalLight ) {

				dcolors.push( light.color.r * light.intensity,
							  light.color.g * light.intensity,
							  light.color.b * light.intensity );

				dpositions.push( light.position.x,
								 light.position.y,
								 light.position.z );

			} else if( light instanceof THREE.PointLight ) {

				pcolors.push( light.color.r * light.intensity,
							  light.color.g * light.intensity,
							  light.color.b * light.intensity );

				ppositions.push( light.position.x,
								 light.position.y,
								 light.position.z );
				
			}

		}
		
		return { ambient: [ r, g, b ], directional: { colors: dcolors, positions: dpositions }, point: { colors: pcolors, positions: ppositions } };

	};

	this.createBuffers = function ( object, g ) {

		var f, fl, fi, face, vertexNormals, faceNormal, normal, uv, v1, v2, v3, v4, t1, t2, t3, t4, m, ml, i,

		faceArray = [],
		lineArray = [],

		vertexArray = [],
		normalArray = [],
		tangentArray = [],
		uvArray = [],

		vertexIndex = 0,

		geometryChunk = object.geometry.geometryChunks[ g ],

		needsSmoothNormals = bufferNeedsSmoothNormals ( geometryChunk, object );

		for ( f = 0, fl = geometryChunk.faces.length; f < fl; f++ ) {

			fi = geometryChunk.faces[ f ];

			face = object.geometry.faces[ fi ];
			vertexNormals = face.vertexNormals;
			faceNormal = face.normal;
			uv = object.geometry.uvs[ fi ];

			if ( face instanceof THREE.Face3 ) {

				v1 = object.geometry.vertices[ face.a ].position;
				v2 = object.geometry.vertices[ face.b ].position;
				v3 = object.geometry.vertices[ face.c ].position;

				vertexArray.push( v1.x, v1.y, v1.z );
				vertexArray.push( v2.x, v2.y, v2.z );
				vertexArray.push( v3.x, v3.y, v3.z );

				if ( object.geometry.hasTangents ) {

					t1 = object.geometry.vertices[ face.a ].tangent;
					t2 = object.geometry.vertices[ face.b ].tangent;
					t3 = object.geometry.vertices[ face.c ].tangent;

					tangentArray.push( t1.x, t1.y, t1.z, t1.w );
					tangentArray.push( t2.x, t2.y, t2.z, t2.w );
					tangentArray.push( t3.x, t3.y, t3.z, t3.w );

				}

				if ( vertexNormals.length == 3 && needsSmoothNormals ) {


					for ( i = 0; i < 3; i ++ ) {

						normalArray.push( vertexNormals[ i ].x, vertexNormals[ i ].y, vertexNormals[ i ].z );

					}

				} else {

					for ( i = 0; i < 3; i ++ ) {

						normalArray.push( faceNormal.x, faceNormal.y, faceNormal.z );

					}

				}

				if ( uv ) {

					for ( i = 0; i < 3; i ++ ) {

						uvArray.push( uv[ i ].u, uv[ i ].v );

					}

				}

				faceArray.push( vertexIndex, vertexIndex + 1, vertexIndex + 2 );

				// TODO: don't add lines that already exist (faces sharing edge)

				lineArray.push( vertexIndex, vertexIndex + 1 );
				lineArray.push( vertexIndex, vertexIndex + 2 );
				lineArray.push( vertexIndex + 1, vertexIndex + 2 );

				vertexIndex += 3;

			} else if ( face instanceof THREE.Face4 ) {

				v1 = object.geometry.vertices[ face.a ].position;
				v2 = object.geometry.vertices[ face.b ].position;
				v3 = object.geometry.vertices[ face.c ].position;
				v4 = object.geometry.vertices[ face.d ].position;

				vertexArray.push( v1.x, v1.y, v1.z );
				vertexArray.push( v2.x, v2.y, v2.z );
				vertexArray.push( v3.x, v3.y, v3.z );
				vertexArray.push( v4.x, v4.y, v4.z );

				if ( object.geometry.hasTangents ) {

					t1 = object.geometry.vertices[ face.a ].tangent;
					t2 = object.geometry.vertices[ face.b ].tangent;
					t3 = object.geometry.vertices[ face.c ].tangent;
					t4 = object.geometry.vertices[ face.d ].tangent;

					tangentArray.push( t1.x, t1.y, t1.z, t1.w );
					tangentArray.push( t2.x, t2.y, t2.z, t2.w );
					tangentArray.push( t3.x, t3.y, t3.z, t3.w );
					tangentArray.push( t4.x, t4.y, t4.z, t4.w );

				}

				if ( vertexNormals.length == 4 && needsSmoothNormals ) {

					for ( i = 0; i < 4; i ++ ) {

						normalArray.push( vertexNormals[ i ].x, vertexNormals[ i ].y, vertexNormals[ i ].z );

					}

				} else {

					for ( i = 0; i < 4; i ++ ) {

						normalArray.push( faceNormal.x, faceNormal.y, faceNormal.z );

					}

				}

				if ( uv ) {

					for ( i = 0; i < 4; i ++ ) {

						uvArray.push( uv[ i ].u, uv[ i ].v );

					}

				}

				faceArray.push( vertexIndex, vertexIndex + 1, vertexIndex + 2 );
				faceArray.push( vertexIndex, vertexIndex + 2, vertexIndex + 3 );

				// TODO: don't add lines that already exist (faces sharing edge)

				lineArray.push( vertexIndex, vertexIndex + 1 );
				lineArray.push( vertexIndex, vertexIndex + 2 );
				lineArray.push( vertexIndex, vertexIndex + 3 );
				lineArray.push( vertexIndex + 1, vertexIndex + 2 );
				lineArray.push( vertexIndex + 2, vertexIndex + 3 );

				vertexIndex += 4;

			}

		}

		if ( !vertexArray.length ) {

			return;

		}

		geometryChunk.__webGLVertexBuffer = _gl.createBuffer();
		_gl.bindBuffer( _gl.ARRAY_BUFFER, geometryChunk.__webGLVertexBuffer );
		_gl.bufferData( _gl.ARRAY_BUFFER, new Float32Array( vertexArray ), _gl.STATIC_DRAW );

		geometryChunk.__webGLNormalBuffer = _gl.createBuffer();
		_gl.bindBuffer( _gl.ARRAY_BUFFER, geometryChunk.__webGLNormalBuffer );
		_gl.bufferData( _gl.ARRAY_BUFFER, new Float32Array( normalArray ), _gl.STATIC_DRAW );

		if ( object.geometry.hasTangents ) {

			geometryChunk.__webGLTangentBuffer = _gl.createBuffer();
			_gl.bindBuffer( _gl.ARRAY_BUFFER, geometryChunk.__webGLTangentBuffer );
			_gl.bufferData( _gl.ARRAY_BUFFER, new Float32Array( tangentArray ), _gl.STATIC_DRAW );

		}

		if ( uvArray.length > 0 ) {

			geometryChunk.__webGLUVBuffer = _gl.createBuffer();
			_gl.bindBuffer( _gl.ARRAY_BUFFER, geometryChunk.__webGLUVBuffer );
			_gl.bufferData( _gl.ARRAY_BUFFER, new Float32Array( uvArray ), _gl.STATIC_DRAW );

		}

		geometryChunk.__webGLFaceBuffer = _gl.createBuffer();
		_gl.bindBuffer( _gl.ELEMENT_ARRAY_BUFFER, geometryChunk.__webGLFaceBuffer );
		_gl.bufferData( _gl.ELEMENT_ARRAY_BUFFER, new Uint16Array( faceArray ), _gl.STATIC_DRAW );

		geometryChunk.__webGLLineBuffer = _gl.createBuffer();
		_gl.bindBuffer( _gl.ELEMENT_ARRAY_BUFFER, geometryChunk.__webGLLineBuffer );
		_gl.bufferData( _gl.ELEMENT_ARRAY_BUFFER, new Uint16Array( lineArray ), _gl.STATIC_DRAW );

		geometryChunk.__webGLFaceCount = faceArray.length;
		geometryChunk.__webGLLineCount = lineArray.length;

	};

	function setMaterialShaders( material, shaders ) {

		material.fragment_shader = shaders.fragment_shader;
		material.vertex_shader = shaders.vertex_shader;
		material.uniforms = Uniforms.clone( shaders.uniforms );

	};

	function refreshUniforms( material, fog ) {
		
		// premultiply alpha
		material.uniforms.color.value.setRGB( material.color.r * material.opacity, material.color.g * material.opacity, material.color.b * material.opacity );
		
		// pure color
		//material.uniforms.color.value.setHex( material.color.hex );
		
		material.uniforms.opacity.value = material.opacity;
		material.uniforms.map.texture = material.map;

		material.uniforms.env_map.texture = material.env_map;
		material.uniforms.reflectivity.value = material.reflectivity;
		material.uniforms.refraction_ratio.value = material.refraction_ratio;
		material.uniforms.combine.value = material.combine;
		material.uniforms.useRefract.value = material.env_map && material.env_map.mapping instanceof THREE.CubeRefractionMapping;

		if ( fog ) {

			material.uniforms.fogColor.value.setHex( fog.color.hex );

			if ( fog instanceof THREE.Fog ) {

				material.uniforms.fogNear.value = fog.near;
				material.uniforms.fogFar.value = fog.far;

			} else if ( fog instanceof THREE.FogExp2 ) {

				material.uniforms.fogDensity.value = fog.density;

			}

		}

	};
	
	function refreshLights( material, lights ) {
		
		material.uniforms.enableLighting.value = lights.directional.positions.length + lights.point.positions.length;
		material.uniforms.ambientLightColor.value = lights.ambient;
		material.uniforms.directionalLightColor.value = lights.directional.colors;
		material.uniforms.directionalLightDirection.value = lights.directional.positions;
		material.uniforms.pointLightColor.value = lights.point.colors;
		material.uniforms.pointLightPosition.value = lights.point.positions;
		
	};
	
	this.renderBuffer = function ( camera, lights, fog, material, geometryChunk ) {

		var mColor, mOpacity, mReflectivity,
			mWireframe, mLineWidth, mBlending,
			mAmbient, mSpecular, mShininess,
			mMap, envMap, mixEnvMap,
			mRefractionRatio, useRefract,
			program, u, identifiers, attributes, parameters,
			vector_lights;


		if ( material instanceof THREE.MeshShaderMaterial ||
			 material instanceof THREE.MeshDepthMaterial ||
			 material instanceof THREE.MeshNormalMaterial || 
			 material instanceof THREE.MeshBasicMaterial ||
			 material instanceof THREE.MeshLambertMaterial ) {

			if ( !material.program ) {

				if ( material instanceof THREE.MeshDepthMaterial ) {

					setMaterialShaders( material, THREE.ShaderLib[ 'depth' ] );

					material.uniforms.mNear.value = camera.near;
					material.uniforms.mFar.value = camera.far;

				} else if ( material instanceof THREE.MeshNormalMaterial ) {

					setMaterialShaders( material, THREE.ShaderLib[ 'normal' ] );

				} else if ( material instanceof THREE.MeshBasicMaterial ) {

					setMaterialShaders( material, THREE.ShaderLib[ 'basic' ] );

					refreshUniforms( material, fog );
					
				} else if ( material instanceof THREE.MeshLambertMaterial ) {
					
					setMaterialShaders( material, THREE.ShaderLib[ 'lambert' ] );
					
					refreshUniforms( material, fog );
					
				}

				parameters = { fog: fog, map: material.map, env_map: material.env_map, maxDirLights: maxLightCount.directional, maxPointLights: maxLightCount.point };
				material.program = buildProgram( material.fragment_shader, material.vertex_shader, parameters );

				identifiers = [ 'viewMatrix', 'modelViewMatrix', 'projectionMatrix', 'normalMatrix', 'objectMatrix', 'cameraPosition' ];
				for( u in material.uniforms ) {

					identifiers.push(u);

				}

				cacheUniformLocations( material.program, identifiers );
				cacheAttributeLocations( material.program, [ "position", "normal", "uv", "tangent" ] );

			}

			program = material.program;

		} else {

			program = _uberProgram;

		}

		if( program != _oldProgram ) {

			_gl.useProgram( program );
			_oldProgram = program;

		}

		if ( program == _uberProgram || 
			 material instanceof THREE.MeshLambertMaterial ) {

			vector_lights = this.setupLights( program, lights );
			
			if ( program == _uberProgram ) {
			
				_gl.uniform1i( program.uniforms.enableLighting, vector_lights.directional.positions.length + vector_lights.point.positions.length || 
																vector_lights.ambient[0] || vector_lights.ambient[1] || vector_lights.ambient[2] );
				_gl.uniform3fv( program.uniforms.ambientLightColor, vector_lights.ambient );
				
				if ( vector_lights.directional.positions.length ) {

					_gl.uniform3fv( program.uniforms.directionalLightDirection, vector_lights.directional.positions );
					_gl.uniform3fv( program.uniforms.directionalLightColor, vector_lights.directional.colors );

				}
				
				if ( vector_lights.point.positions.length ) {

					_gl.uniform3fv( program.uniforms.pointLightPosition, vector_lights.point.positions );
					_gl.uniform3fv( program.uniforms.pointLightColor, vector_lights.point.colors );

				}
				
			} else {
				
				refreshLights( material, vector_lights );
				
			}

		}

		this.loadCamera( program, camera );
		this.loadMatrices( program );

		if ( material instanceof THREE.MeshBasicMaterial ||
			 material instanceof THREE.MeshLambertMaterial ) {
			
			refreshUniforms( material, fog );

		}

		if ( material instanceof THREE.MeshShaderMaterial ||
		     material instanceof THREE.MeshDepthMaterial ||
			 material instanceof THREE.MeshNormalMaterial ||
			 material instanceof THREE.MeshBasicMaterial ||
			 material instanceof THREE.MeshLambertMaterial ) {

			mWireframe = material.wireframe;
			mLineWidth = material.wireframe_linewidth;

			mBlending = material.blending;

			setUniforms( program, material.uniforms );

		}

		if ( material instanceof THREE.MeshPhongMaterial ) {

			mColor = material.color;
			mOpacity = material.opacity;

			mWireframe = material.wireframe;
			mLineWidth = material.wireframe_linewidth;

			mBlending = material.blending;

			mMap = material.map;
			envMap = material.env_map;

			mixEnvMap = material.combine == THREE.MixOperation;
			mReflectivity = material.reflectivity;

			useRefract = material.env_map && material.env_map.mapping instanceof THREE.CubeRefractionMapping;
			mRefractionRatio = material.refraction_ratio;

			_gl.uniform4f( program.uniforms.mColor,  mColor.r * mOpacity, mColor.g * mOpacity, mColor.b * mOpacity, mOpacity );

			_gl.uniform1i( program.uniforms.mixEnvMap, mixEnvMap );
			_gl.uniform1f( program.uniforms.mReflectivity, mReflectivity );

			_gl.uniform1i( program.uniforms.useRefract, useRefract );
			_gl.uniform1f( program.uniforms.mRefractionRatio, mRefractionRatio );

			if ( fog ) {

				_gl.uniform3f( program.uniforms.fogColor, fog.color.r, fog.color.g, fog.color.b );

				if ( fog instanceof THREE.Fog ) {

					_gl.uniform1f( program.uniforms.fogNear, fog.near );
					_gl.uniform1f( program.uniforms.fogFar, fog.far );

				} else if ( fog instanceof THREE.FogExp2 ) {

					_gl.uniform1f( program.uniforms.fogDensity, fog.density );

				}

			}

		}

		if ( material instanceof THREE.MeshPhongMaterial ) {

			mAmbient  = material.ambient;
			mSpecular = material.specular;
			mShininess = material.shininess;

			_gl.uniform4f( program.uniforms.mAmbient,  mAmbient.r,  mAmbient.g,  mAmbient.b,  mOpacity );
			_gl.uniform4f( program.uniforms.mSpecular, mSpecular.r, mSpecular.g, mSpecular.b, mOpacity );
			_gl.uniform1f( program.uniforms.mShininess, mShininess );

			_gl.uniform1i( program.uniforms.material, PHONG );
			
		}

		if ( mMap ) {

			setTexture( mMap, 0 );

			_gl.uniform1i( program.uniforms.tMap,  0 );
			_gl.uniform1i( program.uniforms.enableMap, 1 );

		} else {

			_gl.uniform1i( program.uniforms.enableMap, 0 );

		}

		if ( envMap ) {

			setCubeTexture( envMap, 1 );

			_gl.uniform1i( program.uniforms.tCube, 1 );
			_gl.uniform1i( program.uniforms.enableCubeMap, 1 );

		} else {

			_gl.uniform1i( program.uniforms.enableCubeMap, 0 );

		}

		attributes = program.attributes;

		// vertices

		_gl.bindBuffer( _gl.ARRAY_BUFFER, geometryChunk.__webGLVertexBuffer );
		_gl.vertexAttribPointer( attributes.position, 3, _gl.FLOAT, false, 0, 0 );
		_gl.enableVertexAttribArray( attributes.position );

		// normals

		if ( attributes.normal >= 0 ) {

			_gl.bindBuffer( _gl.ARRAY_BUFFER, geometryChunk.__webGLNormalBuffer );
			_gl.vertexAttribPointer( attributes.normal, 3, _gl.FLOAT, false, 0, 0 );
			_gl.enableVertexAttribArray( attributes.normal );

		}

		// tangents

		if ( attributes.tangent >= 0 ) {

			_gl.bindBuffer( _gl.ARRAY_BUFFER, geometryChunk.__webGLTangentBuffer );
			_gl.vertexAttribPointer( attributes.tangent, 4, _gl.FLOAT, false, 0, 0 );
			_gl.enableVertexAttribArray( attributes.tangent );

		}

		// uvs

		if ( attributes.uv >= 0 ) {

			if ( geometryChunk.__webGLUVBuffer ) {

				_gl.bindBuffer( _gl.ARRAY_BUFFER, geometryChunk.__webGLUVBuffer );
				_gl.vertexAttribPointer( attributes.uv, 2, _gl.FLOAT, false, 0, 0 );

				_gl.enableVertexAttribArray( attributes.uv );

			} else {

				_gl.disableVertexAttribArray( attributes.uv );

			}

		}

		// render triangles

		if ( ! mWireframe ) {

			_gl.bindBuffer( _gl.ELEMENT_ARRAY_BUFFER, geometryChunk.__webGLFaceBuffer );
			_gl.drawElements( _gl.TRIANGLES, geometryChunk.__webGLFaceCount, _gl.UNSIGNED_SHORT, 0 );

		// render lines

		} else {

			_gl.lineWidth( mLineWidth );
			_gl.bindBuffer( _gl.ELEMENT_ARRAY_BUFFER, geometryChunk.__webGLLineBuffer );
			_gl.drawElements( _gl.LINES, geometryChunk.__webGLLineCount, _gl.UNSIGNED_SHORT, 0 );

		}

	};

	this.renderPass = function ( camera, lights, fog, object, geometryChunk, blending, transparent ) {

		var i, l, m, ml, material, meshMaterial;

		for ( m = 0, ml = object.materials.length; m < ml; m++ ) {

			meshMaterial = object.materials[ m ];

			if ( meshMaterial instanceof THREE.MeshFaceMaterial ) {

				for ( i = 0, l = geometryChunk.materials.length; i < l; i++ ) {

					material = geometryChunk.materials[ i ];

					if ( material && material.blending == blending && ( material.opacity < 1.0 == transparent ) ) {

						this.setBlending( material.blending );
						this.renderBuffer( camera, lights, fog, material, geometryChunk );

					}

				}

			} else {

				material = meshMaterial;
				if ( material && material.blending == blending && ( material.opacity < 1.0 == transparent ) ) {

					this.setBlending( material.blending );
					this.renderBuffer( camera, lights, fog, material, geometryChunk );

				}

			}

		}

	};

	this.render = function( scene, camera ) {

		var o, ol, webGLObject, object, buffer,
			lights = scene.lights,
			fog = scene.fog;

		this.initWebGLObjects( scene );

		if ( this.autoClear ) {

			this.clear();

		}

		camera.autoUpdateMatrix && camera.updateMatrix();

		_viewMatrixArray.set( camera.matrix.flatten() );
		_projectionMatrixArray.set( camera.projectionMatrix.flatten() );

		// opaque pass

		for ( o = 0, ol = scene.__webGLObjects.length; o < ol; o++ ) {

			webGLObject = scene.__webGLObjects[ o ];

			object = webGLObject.object;
			buffer = webGLObject.buffer;

			if ( object.visible ) {

				this.setupMatrices( object, camera );
				this.renderPass( camera, lights, fog, object, buffer, THREE.NormalBlending, false );

			}

		}

		// transparent pass

		for ( o = 0, ol = scene.__webGLObjects.length; o < ol; o++ ) {

			webGLObject = scene.__webGLObjects[ o ];

			object = webGLObject.object;
			buffer = webGLObject.buffer;

			if ( object.visible ) {

				this.setupMatrices( object, camera );

				// opaque blended materials

				this.renderPass( camera, lights, fog, object, buffer, THREE.AdditiveBlending, false );
				this.renderPass( camera, lights, fog, object, buffer, THREE.SubtractiveBlending, false );

				// transparent blended materials

				this.renderPass( camera, lights, fog, object, buffer, THREE.AdditiveBlending, true );
				this.renderPass( camera, lights, fog, object, buffer, THREE.SubtractiveBlending, true );

				// transparent normal materials

				this.renderPass( camera, lights, fog, object, buffer, THREE.NormalBlending, true );

			}

		}

	};

	this.initWebGLObjects = function( scene ) {

		var o, ol, object, globject, g, geometryChunk, objmap;

		if ( !scene.__webGLObjects ) {

			scene.__webGLObjects = [];
			scene.__webGLObjectsMap = {};

		}

		for ( o = 0, ol = scene.objects.length; o < ol; o++ ) {

			object = scene.objects[ o ];

			if ( scene.__webGLObjectsMap[ object.id ] == undefined ) {

				scene.__webGLObjectsMap[ object.id ] = {};

			}

			objmap = scene.__webGLObjectsMap[ object.id ];

			if ( object instanceof THREE.Mesh ) {

				// create separate VBOs per geometry chunk

				for ( g in object.geometry.geometryChunks ) {

					geometryChunk = object.geometry.geometryChunks[ g ];

					// initialise VBO on the first access

					if( ! geometryChunk.__webGLVertexBuffer ) {

						this.createBuffers( object, g );

					}

					// create separate wrapper per each use of VBO

					if ( objmap[ g ] == undefined ) {

						globject = { buffer: geometryChunk, object: object };
						scene.__webGLObjects.push( globject );

						objmap[ g ] = 1;

					}

				}

			}/* else if ( object instanceof THREE.Line ) {

			} else if ( object instanceof THREE.Particle ) {

			}*/

		}

	};

	this.removeObject = function ( scene, object ) {

		var o, ol, zobject;

		for ( o = scene.__webGLObjects.length - 1; o >= 0; o-- ) {

			zobject = scene.__webGLObjects[ o ].object;

			if ( object == zobject ) {

				scene.__webGLObjects.splice( o, 1 );

			}

		}

	};

	this.setupMatrices = function ( object, camera ) {

		object.autoUpdateMatrix && object.updateMatrix();

		_modelViewMatrix.multiply( camera.matrix, object.matrix );
		_modelViewMatrixArray.set( _modelViewMatrix.flatten() );

		_normalMatrix = THREE.Matrix4.makeInvert3x3( _modelViewMatrix ).transpose();
		_normalMatrixArray.set( _normalMatrix.m );

		_objectMatrixArray.set( object.matrix.flatten() );

	};

	this.loadMatrices = function ( program ) {

		_gl.uniformMatrix4fv( program.uniforms.viewMatrix, false, _viewMatrixArray );
		_gl.uniformMatrix4fv( program.uniforms.modelViewMatrix, false, _modelViewMatrixArray );
		_gl.uniformMatrix4fv( program.uniforms.projectionMatrix, false, _projectionMatrixArray );
		_gl.uniformMatrix3fv( program.uniforms.normalMatrix, false, _normalMatrixArray );
		_gl.uniformMatrix4fv( program.uniforms.objectMatrix, false, _objectMatrixArray );

	};

	this.loadCamera = function( program, camera ) {

		_gl.uniform3f( program.uniforms.cameraPosition, camera.position.x, camera.position.y, camera.position.z );

	};

	this.setBlending = function( blending ) {

		switch ( blending ) {

			case THREE.AdditiveBlending:

				_gl.blendEquation( _gl.FUNC_ADD );
				_gl.blendFunc( _gl.ONE, _gl.ONE );

				break;

			case THREE.SubtractiveBlending:

				//_gl.blendEquation( _gl.FUNC_SUBTRACT );
				_gl.blendFunc( _gl.DST_COLOR, _gl.ZERO );

				break;

			default:

				_gl.blendEquation( _gl.FUNC_ADD );
				_gl.blendFunc( _gl.ONE, _gl.ONE_MINUS_SRC_ALPHA );

				break;
		}

	};

	this.setFaceCulling = function ( cullFace, frontFace ) {

		if ( cullFace ) {

			if ( !frontFace || frontFace == "ccw" ) {

				_gl.frontFace( _gl.CCW );

			} else {

				_gl.frontFace( _gl.CW );

			}

			if( cullFace == "back" ) {

				_gl.cullFace( _gl.BACK );

			} else if( cullFace == "front" ) {

				_gl.cullFace( _gl.FRONT );

			} else {

				_gl.cullFace( _gl.FRONT_AND_BACK );

			}

			_gl.enable( _gl.CULL_FACE );

		} else {

			_gl.disable( _gl.CULL_FACE );

		}

	};

	this.supportsVertexTextures = function() {

		return maxVertexTextures() > 0;

	};

	function maxVertexTextures() {

		return _gl.getParameter( _gl.MAX_VERTEX_TEXTURE_IMAGE_UNITS );

	};


	function initGL( antialias, clearColor, clearAlpha ) {

		try {

			_gl = _canvas.getContext( 'experimental-webgl', { antialias: antialias } );

		} catch(e) { }

		if (!_gl) {

			alert("WebGL not supported");
			throw "cannot create webgl context";

		}

		_gl.clearColor( 0, 0, 0, 1 );
		_gl.clearDepth( 1 );

		_gl.enable( _gl.DEPTH_TEST );
		_gl.depthFunc( _gl.LEQUAL );

		_gl.frontFace( _gl.CCW );
		_gl.cullFace( _gl.BACK );
		_gl.enable( _gl.CULL_FACE );

		_gl.enable( _gl.BLEND );
		_gl.blendFunc( _gl.ONE, _gl.ONE_MINUS_SRC_ALPHA );
		_gl.clearColor( clearColor.r, clearColor.g, clearColor.b, clearAlpha );

	};
		
	function generateFragmentShader() {

		var chunks = [

			"uniform int material;", // 2 - Phong

			"uniform bool enableMap;",
			"uniform bool enableCubeMap;",
			"uniform bool mixEnvMap;",

			"uniform samplerCube tCube;",
			"uniform float mReflectivity;",

			"uniform sampler2D tMap;",
			"uniform vec4 mColor;",
			"uniform float mOpacity;",

			"uniform vec4 mAmbient;",
			"uniform vec4 mSpecular;",
			"uniform float mShininess;",

			THREE.Snippets[ "fog_pars_fragment" ],
			
			"#if MAX_DIR_LIGHTS > 0",
				"uniform vec3 directionalLightDirection[ MAX_DIR_LIGHTS ];",
			"#endif",

			"varying vec3 vNormal;",
			"varying vec2 vUv;",

			"varying vec3 vLightWeighting;",

			"#if MAX_POINT_LIGHTS > 0",
				"varying vec3 vPointLightVector[ MAX_POINT_LIGHTS ];",
			"#endif",

			"varying vec3 vViewPosition;",

			"varying vec3 vReflect;",

			"void main() {",

				"vec4 mapColor = vec4( 1.0, 1.0, 1.0, 1.0 );",
				"vec4 cubeColor = vec4( 1.0, 1.0, 1.0, 1.0 );",

				// diffuse map

				"if ( enableMap ) {",

					"mapColor = texture2D( tMap, vUv );",

				"}",

				// cube map

				"if ( enableCubeMap ) {",

					"cubeColor = textureCube( tCube, vec3( -vReflect.x, vReflect.yz ) );",
					// "cubeColor.r = textureCube( tCube, vec3( -vReflect.x, vReflect.yz ) ).r;",
					// "cubeColor.g = textureCube( tCube, vec3( -vReflect.x + 0.005, vReflect.yz ) ).g;",
					// "cubeColor.b = textureCube( tCube, vec3( -vReflect.x + 0.01, vReflect.yz ) ).b;",

				"}",

				// Blinn-Phong
				// based on o3d example

				"if ( material == 2 ) { ",

					"vec3 normal = normalize( vNormal );",
					"vec3 viewPosition = normalize( vViewPosition );",

					// point lights

					"#if MAX_POINT_LIGHTS > 0",
						
						"vec4 pointDiffuse  = vec4( 0.0, 0.0, 0.0, 0.0 );",
						"vec4 pointSpecular = vec4( 0.0, 0.0, 0.0, 0.0 );",

						"for( int i = 0; i < MAX_POINT_LIGHTS; i++ ) {",

							"vec3 pointVector = normalize( vPointLightVector[ i ] );",
							"vec3 pointHalfVector = normalize( vPointLightVector[ i ] + vViewPosition );",

							"float pointDotNormalHalf = dot( normal, pointHalfVector );",
							"float pointDiffuseWeight = max( dot( normal, pointVector ), 0.0 );",

							// Ternary conditional is from the original o3d shader. Here it produces abrupt dark cutoff artefacts.
							// Using just pow works ok in Chrome, but makes different artefact in Firefox 4.
							// Zeroing on negative pointDotNormalHalf seems to work in both.

							//"float specularCompPoint = dot( normal, pointVector ) < 0.0 || pointDotNormalHalf < 0.0 ? 0.0 : pow( pointDotNormalHalf, mShininess );",
							//"float specularCompPoint = pow( pointDotNormalHalf, mShininess );",
							//"float pointSpecularWeight = pointDotNormalHalf < 0.0 ? 0.0 : pow( pointDotNormalHalf, mShininess );",

							// Ternary conditional inside for loop breaks Chrome shader linking.
							// Must do it with if.

							"float pointSpecularWeight = 0.0;",
							"if ( pointDotNormalHalf >= 0.0 )",
								"pointSpecularWeight = pow( pointDotNormalHalf, mShininess );",

							"pointDiffuse  += mColor * pointDiffuseWeight;",
							"pointSpecular += mSpecular * pointSpecularWeight;",

							"}",

					"#endif",
					
					"#if MAX_DIR_LIGHTS > 0",
					
						"vec4 dirDiffuse  = vec4( 0.0, 0.0, 0.0, 0.0 );",
						"vec4 dirSpecular = vec4( 0.0, 0.0, 0.0, 0.0 );" ,

						"for( int i = 0; i < MAX_DIR_LIGHTS; i++ ) {",

							"vec4 lDirection = viewMatrix * vec4( directionalLightDirection[ i ], 0.0 );",

							"vec3 dirVector = normalize( lDirection.xyz );",
							"vec3 dirHalfVector = normalize( lDirection.xyz + vViewPosition );",

							"float dirDotNormalHalf = dot( normal, dirHalfVector );",

							"float dirDiffuseWeight = max( dot( normal, dirVector ), 0.0 );",

							"float dirSpecularWeight = 0.0;",
							"if ( dirDotNormalHalf >= 0.0 )",
								"dirSpecularWeight = pow( dirDotNormalHalf, mShininess );",

								"dirDiffuse  += mColor * dirDiffuseWeight;",
								"dirSpecular += mSpecular * dirSpecularWeight;",

						"}",
					
					"#endif",

					// all lights contribution summation

					"vec4 totalLight = mAmbient;",
					
					"#if MAX_DIR_LIGHTS > 0",
						"totalLight += dirDiffuse + dirSpecular;",
					"#endif",
					
					"#if MAX_POINT_LIGHTS > 0",
						"totalLight += pointDiffuse + pointSpecular;",
					"#endif",

					// looks nicer with weighting

					"if ( mixEnvMap ) {",

						"gl_FragColor = vec4( mix( mapColor.rgb * totalLight.xyz * vLightWeighting, cubeColor.rgb, mReflectivity ), mapColor.a );",

					"} else {",

						"gl_FragColor = vec4( mapColor.rgb * cubeColor.rgb * totalLight.xyz * vLightWeighting, mapColor.a );",

					"}",

				"}",

				THREE.Snippets[ "fog_fragment" ],

			"}" ];

		return chunks.join("\n");

	};

	function generateVertexShader( ) {

		var chunks = [

			"#define PHONG",
		
			"uniform bool useRefract;",

			THREE.Snippets[ "lights_pars_vertex" ],
		
			"varying vec3 vNormal;",
			"varying vec2 vUv;",

			"varying vec3 vLightWeighting;",

			"varying vec3 vViewPosition;",

			"varying vec3 vReflect;",
			"uniform float mRefractionRatio;",

			"void main(void) {",

				// world space

				"vec4 mPosition = objectMatrix * vec4( position, 1.0 );",
				"vViewPosition = cameraPosition - mPosition.xyz;",

				// this doesn't work on Mac
				//"vec3 nWorld = mat3(objectMatrix) * normal;",
				"vec3 nWorld = mat3( objectMatrix[0].xyz, objectMatrix[1].xyz, objectMatrix[2].xyz ) * normal;",

				// eye space

				"vec4 mvPosition = modelViewMatrix * vec4( position, 1.0 );",
				"vec3 transformedNormal = normalize( normalMatrix * normal );",

				THREE.Snippets[ "lights_vertex" ],

				"vNormal = transformedNormal;",
				"vUv = uv;",

				"if ( useRefract ) {",

					"vReflect = refract( normalize(mPosition.xyz - cameraPosition), normalize(nWorld.xyz), mRefractionRatio );",

				"} else {",

					"vReflect = reflect( normalize(mPosition.xyz - cameraPosition), normalize(nWorld.xyz) );",

				"}",

				"gl_Position = projectionMatrix * mvPosition;",

			"}" ];

		return chunks.join("\n");

	};

	function buildProgram( fragment_shader, vertex_shader, parameters ) {

		var program = _gl.createProgram(),

		prefix_fragment = [
			"#ifdef GL_ES",
			"precision highp float;",
			"#endif",
		
			"#define MAX_DIR_LIGHTS " + parameters.maxDirLights,
			"#define MAX_POINT_LIGHTS " + parameters.maxPointLights,

			parameters.fog ? "#define USE_FOG" : "",
			parameters.fog instanceof THREE.FogExp2 ? "#define FOG_EXP2" : "",

			parameters.map ? "#define USE_MAP" : "",
			parameters.env_map ? "#define USE_ENVMAP" : "",

			"uniform mat4 viewMatrix;",
			"uniform vec3 cameraPosition;",
			""
		].join("\n"),

		prefix_vertex = [
			maxVertexTextures() > 0 ? "#define VERTEX_TEXTURES" : "",

			"#define MAX_DIR_LIGHTS " + parameters.maxDirLights,
			"#define MAX_POINT_LIGHTS " + parameters.maxPointLights,

			parameters.map ? "#define USE_MAP" : "",
			parameters.env_map ? "#define USE_ENVMAP" : "",

			"uniform mat4 objectMatrix;",
			"uniform mat4 modelViewMatrix;",
			"uniform mat4 projectionMatrix;",
			"uniform mat4 viewMatrix;",
			"uniform mat3 normalMatrix;",
			"uniform vec3 cameraPosition;",
			"attribute vec3 position;",
			"attribute vec3 normal;",
			"attribute vec2 uv;",
			""
		].join("\n");

		_gl.attachShader( program, getShader( "fragment", prefix_fragment + fragment_shader ) );
		_gl.attachShader( program, getShader( "vertex", prefix_vertex + vertex_shader ) );

		_gl.linkProgram( program );

		if ( !_gl.getProgramParameter( program, _gl.LINK_STATUS ) ) {

			alert( "Could not initialise shaders\n"+
					"VALIDATE_STATUS: " + _gl.getProgramParameter( program, _gl.VALIDATE_STATUS ) + ", gl error [" + _gl.getError() + "]" );

		}

		program.uniforms = {};
		program.attributes = {};

		return program;

	};

	function setUniforms( program, uniforms ) {

		var u, value, type, location, texture;

		for( u in uniforms ) {

			type = uniforms[u].type;
			value = uniforms[u].value;
			location = program.uniforms[u];

			if( type == "i" ) {

				_gl.uniform1i( location, value );

			} else if( type == "f" ) {

				_gl.uniform1f( location, value );

<<<<<<< HEAD
			} else if( type == "fv" ) {

				_gl.uniform3fv( location, value );
=======
			} else if( type == "v2" ) {

				_gl.uniform2f( location, value.x, value.y );
>>>>>>> 9b755e82

			} else if( type == "v3" ) {

				_gl.uniform3f( location, value.x, value.y, value.z );

			} else if( type == "c" ) {

				_gl.uniform3f( location, value.r, value.g, value.b );

			} else if( type == "t" ) {

				_gl.uniform1i( location, value );

				texture = uniforms[u].texture;

				if ( !texture ) continue;

				if ( texture.image instanceof Array && texture.image.length == 6 ) {

					setCubeTexture( texture, value );

				} else {

					setTexture( texture, value );

				}

			}

		}

	};

	function setCubeTexture( texture, slot ) {

		if ( texture.image.length == 6 ) {

			if ( !texture.image.__webGLTextureCube &&
				 !texture.image.__cubeMapInitialized && texture.image.loadCount == 6 ) {

				texture.image.__webGLTextureCube = _gl.createTexture();

				_gl.bindTexture( _gl.TEXTURE_CUBE_MAP, texture.image.__webGLTextureCube );

				_gl.texParameteri( _gl.TEXTURE_CUBE_MAP, _gl.TEXTURE_WRAP_S, _gl.CLAMP_TO_EDGE );
				_gl.texParameteri( _gl.TEXTURE_CUBE_MAP, _gl.TEXTURE_WRAP_T, _gl.CLAMP_TO_EDGE );

				_gl.texParameteri( _gl.TEXTURE_CUBE_MAP, _gl.TEXTURE_MAG_FILTER, _gl.LINEAR );
				_gl.texParameteri( _gl.TEXTURE_CUBE_MAP, _gl.TEXTURE_MIN_FILTER, _gl.LINEAR_MIPMAP_LINEAR );

				for ( var i = 0; i < 6; ++i ) {

					_gl.texImage2D( _gl.TEXTURE_CUBE_MAP_POSITIVE_X + i, 0, _gl.RGBA, _gl.RGBA, _gl.UNSIGNED_BYTE, texture.image[ i ] );

				}

				_gl.generateMipmap( _gl.TEXTURE_CUBE_MAP );

				_gl.bindTexture( _gl.TEXTURE_CUBE_MAP, null );

				texture.image.__cubeMapInitialized = true;

			}

			_gl.activeTexture( _gl.TEXTURE0 + slot );
			_gl.bindTexture( _gl.TEXTURE_CUBE_MAP, texture.image.__webGLTextureCube );

		}

	};

	function setTexture( texture, slot ) {

		if ( !texture.__webGLTexture && texture.image.loaded ) {

			texture.__webGLTexture = _gl.createTexture();
			_gl.bindTexture( _gl.TEXTURE_2D, texture.__webGLTexture );
			_gl.texImage2D( _gl.TEXTURE_2D, 0, _gl.RGBA, _gl.RGBA, _gl.UNSIGNED_BYTE, texture.image );

			_gl.texParameteri( _gl.TEXTURE_2D, _gl.TEXTURE_WRAP_S, paramThreeToGL( texture.wrap_s ) );
			_gl.texParameteri( _gl.TEXTURE_2D, _gl.TEXTURE_WRAP_T, paramThreeToGL( texture.wrap_t ) );

			_gl.texParameteri( _gl.TEXTURE_2D, _gl.TEXTURE_MAG_FILTER, paramThreeToGL( texture.mag_filter ) );
			_gl.texParameteri( _gl.TEXTURE_2D, _gl.TEXTURE_MIN_FILTER, paramThreeToGL( texture.min_filter ) );
			_gl.generateMipmap( _gl.TEXTURE_2D );
			_gl.bindTexture( _gl.TEXTURE_2D, null );

		}

		_gl.activeTexture( _gl.TEXTURE0 + slot );
		_gl.bindTexture( _gl.TEXTURE_2D, texture.__webGLTexture );

	};

	function cacheUniformLocations( program, identifiers ) {

		var i, l, id;

		for( i = 0, l = identifiers.length; i < l; i++ ) {

			id = identifiers[ i ];
			program.uniforms[ id ] = _gl.getUniformLocation( program, id );

		}

	};

	function cacheAttributeLocations( program, identifiers ) {

		var i, l, id;

		for( i = 0, l = identifiers.length; i < l; i++ ) {

			id = identifiers[ i ];
			program.attributes[ id ] = _gl.getAttribLocation( program, id );

		}

	};

	function initUbershader( maxDirLights, maxPointLights, fog ) {
		
		var vertex_shader = generateVertexShader(),
			fragment_shader = generateFragmentShader(),
			program;

		//console.log ( vertex_shader );
		//console.log ( fragment_shader );

		program = buildProgram( fragment_shader, vertex_shader, { fog: fog, maxDirLights: maxDirLights, maxPointLights: maxPointLights } );

		_gl.useProgram( program );

		// matrices
		// lights
		// material properties (Basic / Lambert / Blinn-Phong shader)

		cacheUniformLocations( program, [ 'viewMatrix', 'modelViewMatrix', 'projectionMatrix', 'normalMatrix', 'objectMatrix', 'cameraPosition',
										   'enableLighting', 'ambientLightColor',
										   'material', 'mColor', 'mAmbient', 'mSpecular', 'mShininess', 'mOpacity',
										   'enableMap', 'tMap',
										   'enableCubeMap', 'tCube', 'mixEnvMap', 'mReflectivity',
										   'mRefractionRatio', 'useRefract'
		] );

		if ( fog ) {

			cacheUniformLocations( program, [ 'fogColor', 'fogNear', 'fogFar', 'fogDensity' ] );

		}

		if ( maxDirLights ) {

			cacheUniformLocations( program, [ 'directionalLightColor', 'directionalLightDirection' ] );

		}

		if ( maxPointLights ) {

			cacheUniformLocations( program, [ 'pointLightColor', 'pointLightPosition' ] );

		}

		// texture (diffuse map)

		_gl.uniform1i( program.uniforms.enableMap, 0 );
		_gl.uniform1i( program.uniforms.tMap, 0 );

		// cube texture

		_gl.uniform1i( program.uniforms.enableCubeMap, 0 );
		_gl.uniform1i( program.uniforms.tCube, 1 ); // it's important to use non-zero texture unit, otherwise it doesn't work
		_gl.uniform1i( program.uniforms.mixEnvMap, 0 );

		// refraction

		_gl.uniform1i( program.uniforms.useRefract, 0 );

		// attribute arrays

		cacheAttributeLocations( program, [ "position", "normal", "uv" ] );

		return program;

	};

	function getShader( type, string ) {

		var shader;

		if ( type == "fragment" ) {

			shader = _gl.createShader( _gl.FRAGMENT_SHADER );

		} else if ( type == "vertex" ) {

			shader = _gl.createShader( _gl.VERTEX_SHADER );

		}

		_gl.shaderSource( shader, string );
		_gl.compileShader( shader );

		if ( !_gl.getShaderParameter( shader, _gl.COMPILE_STATUS ) ) {

			alert( _gl.getShaderInfoLog( shader ) );
			return null;

		}

		return shader;

	};

	function paramThreeToGL( p ) {

		switch ( p ) {

			case THREE.RepeatWrapping: return _gl.REPEAT; break;
			case THREE.ClampToEdgeWrapping: return _gl.CLAMP_TO_EDGE; break;
			case THREE.MirroredRepeatWrapping: return _gl.MIRRORED_REPEAT; break;

			case THREE.NearestFilter: return _gl.NEAREST; break;
			case THREE.NearestMipMapNearestFilter: return _gl.NEAREST_MIPMAP_NEAREST; break;
			case THREE.NearestMipMapLinearFilter: return _gl.NEAREST_MIPMAP_LINEAR; break;

			case THREE.LinearFilter: return _gl.LINEAR; break;
			case THREE.LinearMipMapNearestFilter: return _gl.LINEAR_MIPMAP_NEAREST; break;
			case THREE.LinearMipMapLinearFilter: return _gl.LINEAR_MIPMAP_LINEAR; break;

		}

		return 0;

	};

	function materialNeedsSmoothNormals( material ) {

		return material && material.shading != undefined && material.shading == THREE.SmoothShading;

	};

	function bufferNeedsSmoothNormals( geometryChunk, object ) {

		var m, ml, i, l, meshMaterial, needsSmoothNormals = false;

		for ( m = 0, ml = object.materials.length; m < ml; m++ ) {

			meshMaterial = object.materials[ m ];

			if ( meshMaterial instanceof THREE.MeshFaceMaterial ) {

				for ( i = 0, l = geometryChunk.materials.length; i < l; i++ ) {

					if ( materialNeedsSmoothNormals( geometryChunk.materials[ i ] ) ) {

						needsSmoothNormals = true;
						break;

					}

				}

			} else {

				if ( materialNeedsSmoothNormals( meshMaterial ) ) {

					needsSmoothNormals = true;
					break;

				}

			}

			if ( needsSmoothNormals ) break;

		}

		return needsSmoothNormals;

	};

	function allocateLights( scene, maxLights ) {

		if ( scene ) {

			var l, ll, light, dirLights, pointLights, maxDirLights, maxPointLights;
			dirLights = pointLights = maxDirLights = maxPointLights = 0;

			for ( l = 0, ll = scene.lights.length; l < ll; l++ ) {

				light = scene.lights[ l ];

				if ( light instanceof THREE.DirectionalLight ) dirLights++;
				if ( light instanceof THREE.PointLight ) pointLights++;

			}

			if ( ( pointLights + dirLights ) <= maxLights ) {

				maxDirLights = dirLights;
				maxPointLights = pointLights;

			} else {

				maxDirLights = Math.ceil( maxLights * dirLights / ( pointLights + dirLights ) );
				maxPointLights = maxLights - maxDirLights;

			}

			return { 'directional' : maxDirLights, 'point' : maxPointLights };

		}

		return { 'directional' : 1, 'point' : maxLights - 1 };

	};

	/* DEBUG
	function getGLParams() {

		var params  = {

			'MAX_VARYING_VECTORS': _gl.getParameter( _gl.MAX_VARYING_VECTORS ),
			'MAX_VERTEX_ATTRIBS': _gl.getParameter( _gl.MAX_VERTEX_ATTRIBS ),

			'MAX_TEXTURE_IMAGE_UNITS': _gl.getParameter( _gl.MAX_TEXTURE_IMAGE_UNITS ),
			'MAX_VERTEX_TEXTURE_IMAGE_UNITS': _gl.getParameter( _gl.MAX_VERTEX_TEXTURE_IMAGE_UNITS ),
			'MAX_COMBINED_TEXTURE_IMAGE_UNITS' : _gl.getParameter( _gl.MAX_COMBINED_TEXTURE_IMAGE_UNITS ),

			'MAX_VERTEX_UNIFORM_VECTORS': _gl.getParameter( _gl.MAX_VERTEX_UNIFORM_VECTORS ),
			'MAX_FRAGMENT_UNIFORM_VECTORS': _gl.getParameter( _gl.MAX_FRAGMENT_UNIFORM_VECTORS )
		}

		return params;
	};

	function dumpObject( obj ) {

		var p, str = "";
		for ( p in obj ) {

			str += p + ": " + obj[p] + "\n";

		}

		return str;
	}
	*/

};

THREE.Snippets = {
	
	fog_pars_fragment: [

	"#ifdef USE_FOG",

		"uniform vec3 fogColor;",

		"#ifdef FOG_EXP2",
			"uniform float fogDensity;",
		"#else",
			"uniform float fogNear;",
			"uniform float fogFar;",
		"#endif",

	"#endif"

	].join("\n"),

	fog_fragment: [

	"#ifdef USE_FOG",

		"float depth = gl_FragCoord.z / gl_FragCoord.w;",

		"#ifdef FOG_EXP2",
			"const float LOG2 = 1.442695;",
			"float fogFactor = exp2( - fogDensity * fogDensity * depth * depth * LOG2 );",
			"fogFactor = 1.0 - clamp( fogFactor, 0.0, 1.0 );",
		"#else",
			"float fogFactor = smoothstep( fogNear, fogFar, depth );",
		"#endif",

		"gl_FragColor = mix( gl_FragColor, vec4( fogColor, 1.0 ), fogFactor );",

	"#endif"
	
	].join("\n"),
	
	envmap_pars_fragment: [
	
	"#ifdef USE_ENVMAP",
	
		"varying vec3 vReflect;",
		"uniform float reflectivity;",
		"uniform samplerCube env_map;",
		"uniform int combine;",
	
	"#endif"
	
	].join("\n"),
	
	envmap_fragment: [
	
	"#ifdef USE_ENVMAP",

		"cubeColor = textureCube( env_map, vec3( -vReflect.x, vReflect.yz ) );",
		
		"if ( combine == 1 ) {",

			"gl_FragColor = mix( gl_FragColor, cubeColor, reflectivity );",

		"} else {",

			"gl_FragColor = gl_FragColor * cubeColor;",

		"}",	

	"#endif"
	
	].join("\n"),
	
	envmap_pars_vertex: [
	
	"#ifdef USE_ENVMAP",
	
		"varying vec3 vReflect;",
		"uniform float refraction_ratio;",
		"uniform bool useRefract;",
		
	"#endif"
	
	].join("\n"),

	envmap_vertex : [
	
	"#ifdef USE_ENVMAP",
	
		"vec4 mPosition = objectMatrix * vec4( position, 1.0 );",
		"vec3 nWorld = mat3( objectMatrix[0].xyz, objectMatrix[1].xyz, objectMatrix[2].xyz ) * normal;",
	
		"if ( useRefract ) {",

			"vReflect = refract( normalize( mPosition.xyz - cameraPosition ), normalize( nWorld.xyz ), refraction_ratio );",

		"} else {",

			"vReflect = reflect( normalize( mPosition.xyz - cameraPosition ), normalize( nWorld.xyz ) );",

		"}",

	"#endif"
	
	].join("\n"),
	
	map_pars_fragment: [
	
	"#ifdef USE_MAP",
		
		"varying vec2 vUv;",
		"uniform sampler2D map;",
		  
	"#endif"
	
	].join("\n"),
	
	map_pars_vertex: [
	
	"#ifdef USE_MAP",
	
		"varying vec2 vUv;",

	"#endif"
	
	].join("\n"),
	
	map_fragment: [

	"#ifdef USE_MAP",

		"mapColor = texture2D( map, vUv );",

	"#endif"
	
	].join("\n"),
	
	map_vertex: [
	
	"#ifdef USE_MAP",
	
		"vUv = uv;",
		
	"#endif"
	
	].join("\n"),
	
	lights_pars_vertex: [
	
	"uniform bool enableLighting;",
	"uniform vec3 ambientLightColor;",
	
	"#if MAX_DIR_LIGHTS > 0",
	
		"uniform vec3 directionalLightColor[ MAX_DIR_LIGHTS ];",
		"uniform vec3 directionalLightDirection[ MAX_DIR_LIGHTS ];",
		
	"#endif",

	"#if MAX_POINT_LIGHTS > 0",
	
		"uniform vec3 pointLightColor[ MAX_POINT_LIGHTS ];",
		"uniform vec3 pointLightPosition[ MAX_POINT_LIGHTS ];",
		
		"#ifdef PHONG",
			"varying vec3 vPointLightVector[ MAX_POINT_LIGHTS ];",
		"#endif",
		
	"#endif"
	
	].join("\n"),
	
	lights_vertex: [
	
	"if ( !enableLighting ) {",

		"vLightWeighting = vec3( 1.0, 1.0, 1.0 );",

	"} else {",

		"vLightWeighting = ambientLightColor;",

		"#if MAX_DIR_LIGHTS > 0",
		
		"for( int i = 0; i < MAX_DIR_LIGHTS; i++ ) {",
		
			"vec4 lDirection = viewMatrix * vec4( directionalLightDirection[ i ], 0.0 );",
			"float directionalLightWeighting = max( dot( transformedNormal, normalize( lDirection.xyz ) ), 0.0 );",
			"vLightWeighting += directionalLightColor[ i ] * directionalLightWeighting;",
			
		"}",
		
		"#endif",

		"#if MAX_POINT_LIGHTS > 0",
		
		"for( int i = 0; i < MAX_POINT_LIGHTS; i++ ) {",
		
			"vec4 lPosition = viewMatrix * vec4( pointLightPosition[ i ], 1.0 );",
			"vec3 pointLightVector = normalize( lPosition.xyz - mvPosition.xyz );",
			"float pointLightWeighting = max( dot( transformedNormal, pointLightVector ), 0.0 );",
			"vLightWeighting += pointLightColor[ i ] * pointLightWeighting;",
			
			"#ifdef PHONG",
				"vPointLightVector[ i ] = pointLightVector;",
			"#endif",
			
		"}",
		
		"#endif",
		
	"}"

	].join("\n")

};

THREE.ShaderLib = {

	'depth': {

		uniforms: { "mNear": { type: "f", value: 1.0 },
					"mFar" : { type: "f", value: 2000.0 } },

		fragment_shader: [

			"uniform float mNear;",
			"uniform float mFar;",

			"void main() {",

				"float depth = gl_FragCoord.z / gl_FragCoord.w;",
				"float color = 1.0 - smoothstep( mNear, mFar, depth );",
				"gl_FragColor = vec4( vec3( color ), 1.0 );",

			"}"

		].join("\n"),

		vertex_shader: [

			"void main() {",

				"gl_Position = projectionMatrix * modelViewMatrix * vec4( position, 1.0 );",

			"}"

		].join("\n")

	},

	'normal': {

		uniforms: { },

		fragment_shader: [

			"varying vec3 vNormal;",

			"void main() {",

				"gl_FragColor = vec4( 0.5 * normalize( vNormal ) + 0.5, 1.0 );",

			"}"

		].join("\n"),

		vertex_shader: [

			"varying vec3 vNormal;",

			"void main() {",

				"vec4 mvPosition = modelViewMatrix * vec4( position, 1.0 );",
				"vNormal = normalize( normalMatrix * normal );",

				"gl_Position = projectionMatrix * mvPosition;",

			"}"

		].join("\n")

	},

	'basic': {

		uniforms: { "color"   : { type: "c", value: new THREE.Color( 0xeeeeee ) },
					"opacity" : { type: "f", value: 1 },
					"map"     : { type: "t", value: 0, texture: null },
					"env_map" 		  : { type: "t", value: 1, texture: null },
					"useRefract"	  : { type: "i", value: 0 },
					"reflectivity"    : { type: "f", value: 1 },
					"refraction_ratio": { type: "f", value: 0.98 },
					"combine"		  : { type: "i", value: 0 },
					"fogDensity": { type: "f", value: 0.00025 },
					"fogNear"	: { type: "f", value: 1 },
					"fogFar"	: { type: "f", value: 2000 },
					"fogColor"	: { type: "c", value: new THREE.Color( 0xffffff ) }
				},

		fragment_shader: [

			"uniform vec3 color;",
			"uniform float opacity;",
			
			THREE.Snippets[ "map_pars_fragment" ],
			THREE.Snippets[ "envmap_pars_fragment" ],
			THREE.Snippets[ "fog_pars_fragment" ],
				
			"void main() {",

				"vec4 mColor = vec4( color, opacity );",
				"vec4 mapColor = vec4( 1.0, 1.0, 1.0, 1.0 );",
				"vec4 cubeColor = vec4( 1.0, 1.0, 1.0, 1.0 );",

				THREE.Snippets[ "map_fragment" ],
				
				"gl_FragColor = mColor * mapColor;",
				
				THREE.Snippets[ "envmap_fragment" ],
				THREE.Snippets[ "fog_fragment" ],
				
			"}"

		].join("\n"),
		
		vertex_shader: [
			
			THREE.Snippets[ "map_pars_vertex" ],
			THREE.Snippets[ "envmap_pars_vertex" ],
			
			"void main() {",
		
				"vec4 mvPosition = modelViewMatrix * vec4( position, 1.0 );",
				
				THREE.Snippets[ "map_vertex" ],
				THREE.Snippets[ "envmap_vertex" ],
				
				"gl_Position = projectionMatrix * mvPosition;",

			"}"

		].join("\n")
		
	},

	'lambert': {
		
		uniforms: { "color"   : { type: "c", value: new THREE.Color( 0xeeeeee ) },
					"opacity" : { type: "f", value: 1 },
					"map"     : { type: "t", value: 0, texture: null },
					
					"env_map" 		  : { type: "t", value: 1, texture: null },
					"useRefract"	  : { type: "i", value: 0 },
					"reflectivity"    : { type: "f", value: 1 },
					"refraction_ratio": { type: "f", value: 0.98 },
					"combine"		  : { type: "i", value: 0 },
					
					"fogDensity": { type: "f", value: 0.00025 },
					"fogNear"	: { type: "f", value: 1 },
					"fogFar"	: { type: "f", value: 2000 },
					"fogColor"	: { type: "c", value: new THREE.Color( 0xffffff ) },
					
					"enableLighting" 			: { type: "i", value: 1 },
					"ambientLightColor" 		: { type: "fv", value: [] },
					"directionalLightDirection" : { type: "fv", value: [] },
					"directionalLightColor" 	: { type: "fv", value: [] },
					"pointLightPosition"		: { type: "fv", value: [] },
					"pointLightColor"			: { type: "fv", value: [] }
				},
		
		fragment_shader: [
			
			"uniform vec3 color;",
			"uniform float opacity;",
			
			"varying vec3 vLightWeighting;",
				
			THREE.Snippets[ "map_pars_fragment" ],
			THREE.Snippets[ "envmap_pars_fragment" ],
			THREE.Snippets[ "fog_pars_fragment" ],
				
			"void main() {",
					
				"vec4 mColor = vec4( color, opacity );",
				"vec4 mapColor = vec4( 1.0, 1.0, 1.0, 1.0 );",
				"vec4 cubeColor = vec4( 1.0, 1.0, 1.0, 1.0 );",

				THREE.Snippets[ "map_fragment" ],

				"gl_FragColor =  mColor * mapColor * vec4( vLightWeighting, 1.0 );",
				
				THREE.Snippets[ "envmap_fragment" ],
				THREE.Snippets[ "fog_fragment" ],

			"}"

		].join("\n"),

		vertex_shader: [
		
			"varying vec3 vLightWeighting;",
			
			THREE.Snippets[ "map_pars_vertex" ],
			THREE.Snippets[ "envmap_pars_vertex" ],
			THREE.Snippets[ "lights_pars_vertex" ],
			
			"void main() {",
		
				"vec4 mvPosition = modelViewMatrix * vec4( position, 1.0 );",
				
				THREE.Snippets[ "map_vertex" ],
				THREE.Snippets[ "envmap_vertex" ],
				
				"vec3 transformedNormal = normalize( normalMatrix * normal );",

				THREE.Snippets[ "lights_vertex" ],
				
				"gl_Position = projectionMatrix * mvPosition;",

			"}"

		].join("\n")
		
	}	

};<|MERGE_RESOLUTION|>--- conflicted
+++ resolved
@@ -1300,15 +1300,13 @@
 
 				_gl.uniform1f( location, value );
 
-<<<<<<< HEAD
 			} else if( type == "fv" ) {
 
 				_gl.uniform3fv( location, value );
-=======
+
 			} else if( type == "v2" ) {
 
 				_gl.uniform2f( location, value.x, value.y );
->>>>>>> 9b755e82
 
 			} else if( type == "v3" ) {
 
