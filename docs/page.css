@font-face {
	font-family: 'inconsolata';
	src: url('files/inconsolata.woff') format('woff');
	font-weight: normal;
	font-style: normal;
}

body {
	margin: 30px 20px;
	color: #555;
	font-family: 'inconsolata';
	font-size: 15px;
	line-height: 18px;
	overflow: auto;
}

a {
	color: #1184CE;
}

h1 {
	color: #333;
	font-size: 25px;
	font-weight: normal;

	margin-top: 10px;
}

h2 {
	color: #4B0;
	font-size: 18px;
	font-weight: normal;

	margin-top: 40px;
}

h3 {
	color: #000;
	font-size: 16px;
	font-weight: normal;

	margin-top: 30px;
}

div {
	/* padding-left: 30px; */
	margin-bottom: 20px;
}

div.desc {
	padding-left: 0px;
}

pre, code {
	margin-top: 20px;
	margin-bottom: 20px;
}
code {
	display: block;
	width: -webkit-calc( 100% - 40px );
	width: -moz-calc( 100% - 40px );
	width: calc( 100% - 40px );
	padding: 20px;
	white-space: pre-wrap;
	background-color: #f9f9f9;
	overflow: auto;
}
<<<<<<< HEAD
iframe {
	width: 100%;
	height: 420px;
	border:0;
}
=======



th {
	padding: 10px;
	text-decoration: underline;
}
td {
	text-align: center;
}

table code {
	padding: 2px;
	margin: 0px;
	width: auto;
}

>>>>>>> b138b688
strong {
	color: #000;
	font-weight: normal;
}

#button {
	position: fixed;
	top: 20px;
	right: 20px;
	padding: 8px;
	color: #fff;
	background-color: #555;
	opacity: 0.5;
}

	#button:hover {
		cursor: pointer;
		opacity: 1;
	}

a.permalink {
	float: right;
	margin-left: 5px;
}<|MERGE_RESOLUTION|>--- conflicted
+++ resolved
@@ -65,15 +65,12 @@
 	background-color: #f9f9f9;
 	overflow: auto;
 }
-<<<<<<< HEAD
+
 iframe {
 	width: 100%;
 	height: 420px;
 	border:0;
 }
-=======
-
-
 
 th {
 	padding: 10px;
@@ -89,7 +86,6 @@
 	width: auto;
 }
 
->>>>>>> b138b688
 strong {
 	color: #000;
 	font-weight: normal;
