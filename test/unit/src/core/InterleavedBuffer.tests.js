/**
 * @author simonThiele / https://github.com/simonThiele
 */
/* global QUnit */

import { InterleavedBuffer } from '../../../../src/core/InterleavedBuffer';
import { DynamicDrawUsage } from '../../../../src/constants';

export default QUnit.module( 'Core', () => {

	QUnit.module( 'InterleavedBuffer', () => {

		function checkInstanceAgainstCopy( instance, copiedInstance, assert ) {

			assert.ok( copiedInstance instanceof InterleavedBuffer, "the clone has the correct type" );

			for ( var i = 0; i < instance.array.length; i ++ ) {

				assert.ok( copiedInstance.array[ i ] === instance.array[ i ], "array was copied" );

			}

			assert.ok( copiedInstance.stride === instance.stride, "stride was copied" );
			assert.ok( copiedInstance.usage === DynamicDrawUsage, "usage was copied" );

		}

		// INSTANCING
		QUnit.todo( "Instancing", ( assert ) => {

			assert.ok( false, "everything's gonna be alright" );

		} );

		// PROPERTIES
		QUnit.test( "needsUpdate", ( assert ) => {

			var a = new InterleavedBuffer( new Float32Array( [ 1, 2, 3, 4 ] ), 2 );

			a.needsUpdate = true;

			assert.strictEqual( a.version, 1, "Check version increased" );

		} );

		// PUBLIC STUFF
		QUnit.todo( "isInterleavedBuffer", ( assert ) => {

			assert.ok( false, "everything's gonna be alright" );

		} );

<<<<<<< HEAD
		QUnit.test( "setArray", ( assert ) => {

			var f32a = new Float32Array( [ 1, 2, 3, 4 ] );
			var f32b = new Float32Array( [] );
			var a = new InterleavedBuffer( f32a, 2, false );

			a.setArray( f32a );

			assert.strictEqual( a.count, 2, "Check item count for non-empty array" );
			assert.strictEqual( a.array, f32a, "Check array itself" );

			a.setArray( f32b );

			assert.strictEqual( a.count, 0, "Check item count for empty array" );
			assert.strictEqual( a.array, f32b, "Check array itself" );

			assert.throws(
				function () {

					a.setArray( [ 1, 2, 3, 4 ] );

				},
				/array should be a Typed Array/,
				"Calling setArray with a non-typed array throws Error"
			);

		} );

		QUnit.test( "setUsage", ( assert ) => {
=======
		QUnit.todo( "setDynamic", ( assert ) => {
>>>>>>> 8830252a

			var instance = new InterleavedBuffer();
			instance.setUsage( DynamicDrawUsage );

			assert.strictEqual( instance.usage, DynamicDrawUsage, "Usage was set" );

		} );

		QUnit.test( "copy", ( assert ) => {

			var array = new Float32Array( [ 1, 2, 3, 7, 8, 9 ] );
			var instance = new InterleavedBuffer( array, 3 );
			instance.setUsage( DynamicDrawUsage );

			checkInstanceAgainstCopy( instance, instance.copy( instance ), assert );

		} );

		QUnit.test( "copyAt", ( assert ) => {

			var a = new InterleavedBuffer( new Float32Array( [ 1, 2, 3, 4, 5, 6, 7, 8, 9 ] ), 3 );
			var b = new InterleavedBuffer( new Float32Array( 9 ), 3 );
			var expected = new Float32Array( [ 4, 5, 6, 7, 8, 9, 1, 2, 3 ] );

			b.copyAt( 1, a, 2 );
			b.copyAt( 0, a, 1 );
			b.copyAt( 2, a, 0 );

			assert.deepEqual( b.array, expected, "Check the right values were replaced" );

		} );

		QUnit.test( "set", ( assert ) => {

			var instance = new InterleavedBuffer( new Float32Array( [ 1, 2, 3, 7, 8, 9 ] ), 3 );

			instance.set( [ 0, - 1 ] );
			assert.ok( instance.array[ 0 ] === 0 && instance.array[ 1 ] === - 1, "replace at first by default" );

		} );

		QUnit.test( "clone", ( assert ) => {

			var array = new Float32Array( [ 1, 2, 3, 7, 8, 9 ] );
			var instance = new InterleavedBuffer( array, 3 );
			instance.setUsage( DynamicDrawUsage );

			checkInstanceAgainstCopy( instance, instance.clone(), assert );

		} );

		QUnit.test( "onUpload", ( assert ) => {

			var a = new InterleavedBuffer();
			var func = function () { };

			a.onUpload( func );

			assert.strictEqual( a.onUploadCallback, func, "Check callback was set properly" );

		} );

		// OTHERS
		QUnit.test( "count", ( assert ) => {

			var instance = new InterleavedBuffer( new Float32Array( [ 1, 2, 3, 7, 8, 9 ] ), 3 );

			assert.equal( instance.count, 2, "count is calculated via array length / stride" );

		} );

	} );

} );<|MERGE_RESOLUTION|>--- conflicted
+++ resolved
@@ -50,39 +50,7 @@
 
 		} );
 
-<<<<<<< HEAD
-		QUnit.test( "setArray", ( assert ) => {
-
-			var f32a = new Float32Array( [ 1, 2, 3, 4 ] );
-			var f32b = new Float32Array( [] );
-			var a = new InterleavedBuffer( f32a, 2, false );
-
-			a.setArray( f32a );
-
-			assert.strictEqual( a.count, 2, "Check item count for non-empty array" );
-			assert.strictEqual( a.array, f32a, "Check array itself" );
-
-			a.setArray( f32b );
-
-			assert.strictEqual( a.count, 0, "Check item count for empty array" );
-			assert.strictEqual( a.array, f32b, "Check array itself" );
-
-			assert.throws(
-				function () {
-
-					a.setArray( [ 1, 2, 3, 4 ] );
-
-				},
-				/array should be a Typed Array/,
-				"Calling setArray with a non-typed array throws Error"
-			);
-
-		} );
-
 		QUnit.test( "setUsage", ( assert ) => {
-=======
-		QUnit.todo( "setDynamic", ( assert ) => {
->>>>>>> 8830252a
 
 			var instance = new InterleavedBuffer();
 			instance.setUsage( DynamicDrawUsage );
