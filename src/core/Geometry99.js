
THREE.Geometry99 = function ( ) {

	THREE.BufferGeometry.call( this );

};

THREE.Geometry99.prototype = Object.create( THREE.BufferGeometry.prototype );

Object.defineProperties( THREE.Geometry99.prototype, {

	vertices: { 

		enumerable: true, 
		get: function() { return this.createVertexProxies(); } 

	},
	faces: {
<<<<<<< HEAD

		enumerable: true,  
=======
		enumerable: true,	
>>>>>>> 7c3f7178
		get: function() { return this.createFaceProxies() } 

	},
	faceVertexUvs: {
<<<<<<< HEAD

		enumerable: true,  
=======
		enumerable: true,	
>>>>>>> 7c3f7178
		get: function() { return this.createUvProxies() } 

	}
	// TODO - fill in additional proxies:
	// - morphColors
	// - morphNormals
	// - morphTargets
	// - skinIndex
	// - skinWeights
<<<<<<< HEAD
} );
=======


	verticesNeedUpdate: {
		enumerable: true,	
		get: function() { return this.attributes[ 'position' ].needsUpdate; } ,
		set: function(v) { this.attributes[ 'position' ].needsUpdate = v; } 
	},
	colorsNeedUpdate: {
		enumerable: true,	
		get: function() { if (this.attributes[ 'color' ]) return this.attributes[ 'color' ].needsUpdate; } ,
		set: function(v) { if (this.attributes[ 'color' ]) this.attributes[ 'color' ].needsUpdate = v; } 
	},
	normalsNeedUpdate: {
		enumerable: true,	
		get: function() { if (this.attributes[ 'normal' ]) return this.attributes[ 'normal' ].needsUpdate; } ,
		set: function(v) { if (this.attributes[ 'normal' ]) this.attributes[ 'normal' ].needsUpdate = v; } 
	},
});
>>>>>>> 7c3f7178

THREE.Geometry99.prototype.createVertexProxies = function() {

	// Replace the prototype getter with a local array property

	Object.defineProperty( this, "vertices", { value: [] } );

	// If the attribute buffer has already been populated, set up proxy objects

	this.populateProxyFromBuffer( this.vertices, "position", THREE.ProxyVector3, 3 );

	// Return a reference to the newly-created array

	return this.vertices;

};

THREE.Geometry99.prototype.createFaceProxies = function () {

	// Replace the prototype getter with a local array property

	Object.defineProperty( this, "faces", { value: [] } );

	// If the attribute buffer has already been populated, set up proxy objects

	var faces = this.faces,
	    indexarray = false,
	    positionarray = false,
	    normalarray = false,
	    colorarray = false;

	if ( this.attributes.position ) {
		positionarray = this.attributes[ 'position' ].array;
	}
	if ( this.attributes.index ) {
		indexarray = this.attributes[ 'index' ].array;
	}
	if (this.attributes[ 'normal' ]) {
		normalarray = this.attributes[ 'normal' ].array;
	}
	if (this.attributes[ 'color' ]) {
		colorarray = this.attributes[ 'color' ].array;
	}

<<<<<<< HEAD
		var normalarray = false;

		if (this.attributes[ 'normal' ]) {

			normalarray = this.attributes[ 'normal' ].array;

		}
=======
	if (indexarray) {
>>>>>>> 7c3f7178

		for ( var i = 0, l = indexarray.length / 3; i < l; i ++ ) {

			var o = i * 3;

			// Generate face.vertexNormals and face.vertexFaceColors
			var vertexNormals = false,
			    vertexColors = false;
			if (normalarray) {

				vertexNormals = [
					new THREE.ProxyVector3( normalarray, indexarray[ o     ] * 3 ),
					new THREE.ProxyVector3( normalarray, indexarray[ o + 1 ] * 3 ),
					new THREE.ProxyVector3( normalarray, indexarray[ o + 2 ] * 3 )
				]

			}

			// TODO - do BufferGeometries support face normals?

<<<<<<< HEAD
			var face = new THREE.ProxyFace3( indexarray, i * size, vertexNormals );

			attr.push( face );
=======
			if (colorarray) {

				vertexColors = [
					new THREE.TypedColor(colorarray, indexarray[o] * 3),
					new THREE.TypedColor(colorarray, indexarray[o+1] * 3),
					new THREE.TypedColor(colorarray, indexarray[o+2] * 3),
				]

			}

			var face = new THREE.TypedFace3( indexarray, i * 3, vertexNormals );
>>>>>>> 7c3f7178

		}

	} else {

		for ( var i = 0, l = positionarray.length / 3; i < l; i += 3 ) {

			var o = i * 3;

			var v1 = i, v2 = i+1, v3 = i+2;

			// Generate face.vertexNormals and face.vertexColors

			// TODO - do BufferGeometries support face normals/face colors?
			// Maybe they could be implemented using some sort of TypedMultiVector3 which would let us expose a single
			// face.normal Vector3, and it would simultaneously update the three vertexNormals involved in this face with the same values

			var vertexNormals = false,
			    vertexColors = false;
			if (normalarray) {

				vertexNormals = [
					new THREE.TypedVector3(normalarray, o),
					new THREE.TypedVector3(normalarray, o+3),
					new THREE.TypedVector3(normalarray, o+6),
				];

			}

			if (colorarray) {

				vertexColors = [
					new THREE.TypedColor(colorarray, o),
					new THREE.TypedColor(colorarray, o+3),
					new THREE.TypedColor(colorarray, o+6),
				];

			}

			var face = new THREE.Face3( v1, v2, v3, vertexNormals, vertexColors );

			faces.push(face);

		}

	}

	// Return a reference to the newly-created array

	return this.faces;

};

THREE.Geometry99.prototype.createUvProxies = function () {

	// Replace the prototype getter with a local array property

	Object.defineProperty( this, "faceVertexUvs", { value: [[]] } );

	// If the attribute buffer has already been populated, set up proxy objects

	if ( this.attributes.uv ) {

		var faces = this.faces;
		var uvarray = this.attributes.uv.array;

		for (var i = 0, l = faces.length; i < l; i++) {
			var f = faces[i];

			this.faceVertexUvs[0][i] = [];
			this.faceVertexUvs[0][i][0] = new THREE.ProxyVector2(uvarray, f.a * 2);
			this.faceVertexUvs[0][i][1] = new THREE.ProxyVector2(uvarray, f.b * 2);
			this.faceVertexUvs[0][i][2] = new THREE.ProxyVector2(uvarray, f.c * 2);

		}
	
	}

	// Return a reference to the newly-created array

	return this.faceVertexUvs;

<<<<<<< HEAD
};

THREE.Geometry99.prototype.populateProxyFromBuffer = function ( attr, buffername, proxytype, itemsize, offset, count ) {
=======
}

THREE.Geometry99.prototype.populateProxyFromBuffer = function(attr, buffername, proxytype, itemsize, offset, count) {
>>>>>>> 7c3f7178

	if ( this.attributes[ buffername ] ) {

		var array = this.attributes[ buffername ].array;
		var size = itemsize || this.attributes[ buffername ].itemSize;
		var start = offset || 0;

		count = count || ( array.length / size - start );

		for ( var i = start, l = start + count; i < l; i ++ ) {

			attr.push( new proxytype( array, i * size ) );

		}

	}

<<<<<<< HEAD
};
=======
}

THREE.TypedFace3 = function ( array, offset, vertexNormals ) {

	this.array = array;
	this.offset = offset;
	this.vertexNormals = vertexNormals;

	//THREE.Face3.call( this, array[offset], array[offset+1], array[offset+2] /*, normal, color, materialIndex */);

}

THREE.TypedFace3.prototype = Object.create( THREE.Face3.prototype );

Object.defineProperties( THREE.TypedFace3.prototype, {
	'a': {
		enumerable: true,	
		get: function () { return this.array[ this.offset ]; },
		set: function ( v ) { this.array[ this.offset ] = v; }
	},
	'b': {
		enumerable: true,	
		get: function () { return this.array[ this.offset + 1 ]; },
		set: function ( v ) { this.array[ this.offset + 1 ] = v; }
	},
	'c': {
		enumerable: true,	
		get: function () { return this.array[ this.offset + 2 ]; },
		set: function ( v ) { this.array[ this.offset + 2 ] = v; }
	},
} );

THREE.TypedColor = function ( array, offset ) {
	this.array = array;
	this.offset = offset;
}
THREE.TypedColor.prototype = Object.create( THREE.Color.prototype );

Object.defineProperties( THREE.TypedColor.prototype, {
	'r': {
		enumerable: true,	
		get: function () { return this.array[ this.offset ]; },
		set: function ( v ) { this.array[ this.offset ] = v; }
	},
	'g': {
		enumerable: true,	
		get: function () { return this.array[ this.offset + 1 ]; },
		set: function ( v ) { this.array[ this.offset + 1 ] = v; }
	},
	'b': {
		enumerable: true,	
		get: function () { return this.array[ this.offset + 2 ]; },
		set: function ( v ) { this.array[ this.offset + 2 ] = v; }
	}
} );
>>>>>>> 7c3f7178
<|MERGE_RESOLUTION|>--- conflicted
+++ resolved
@@ -7,43 +7,25 @@
 
 THREE.Geometry99.prototype = Object.create( THREE.BufferGeometry.prototype );
 
-Object.defineProperties( THREE.Geometry99.prototype, {
-
+Object.defineProperties(THREE.Geometry99.prototype, {
 	vertices: { 
-
 		enumerable: true, 
 		get: function() { return this.createVertexProxies(); } 
-
 	},
 	faces: {
-<<<<<<< HEAD
-
-		enumerable: true,  
-=======
-		enumerable: true,	
->>>>>>> 7c3f7178
+		enumerable: true,	
 		get: function() { return this.createFaceProxies() } 
-
 	},
 	faceVertexUvs: {
-<<<<<<< HEAD
-
-		enumerable: true,  
-=======
-		enumerable: true,	
->>>>>>> 7c3f7178
+		enumerable: true,	
 		get: function() { return this.createUvProxies() } 
-
-	}
+	},
 	// TODO - fill in additional proxies:
 	// - morphColors
 	// - morphNormals
 	// - morphTargets
 	// - skinIndex
 	// - skinWeights
-<<<<<<< HEAD
-} );
-=======
 
 
 	verticesNeedUpdate: {
@@ -62,7 +44,6 @@
 		set: function(v) { if (this.attributes[ 'normal' ]) this.attributes[ 'normal' ].needsUpdate = v; } 
 	},
 });
->>>>>>> 7c3f7178
 
 THREE.Geometry99.prototype.createVertexProxies = function() {
 
@@ -72,15 +53,15 @@
 
 	// If the attribute buffer has already been populated, set up proxy objects
 
-	this.populateProxyFromBuffer( this.vertices, "position", THREE.ProxyVector3, 3 );
+	this.populateProxyFromBuffer(this.vertices, "position", THREE.TypedVector3, 3);
 
 	// Return a reference to the newly-created array
 
 	return this.vertices;
 
-};
-
-THREE.Geometry99.prototype.createFaceProxies = function () {
+}
+
+THREE.Geometry99.prototype.createFaceProxies = function() {
 
 	// Replace the prototype getter with a local array property
 
@@ -107,17 +88,7 @@
 		colorarray = this.attributes[ 'color' ].array;
 	}
 
-<<<<<<< HEAD
-		var normalarray = false;
-
-		if (this.attributes[ 'normal' ]) {
-
-			normalarray = this.attributes[ 'normal' ].array;
-
-		}
-=======
 	if (indexarray) {
->>>>>>> 7c3f7178
 
 		for ( var i = 0, l = indexarray.length / 3; i < l; i ++ ) {
 
@@ -129,20 +100,15 @@
 			if (normalarray) {
 
 				vertexNormals = [
-					new THREE.ProxyVector3( normalarray, indexarray[ o     ] * 3 ),
-					new THREE.ProxyVector3( normalarray, indexarray[ o + 1 ] * 3 ),
-					new THREE.ProxyVector3( normalarray, indexarray[ o + 2 ] * 3 )
+					new THREE.TypedVector3(normalarray, indexarray[o] * 3),
+					new THREE.TypedVector3(normalarray, indexarray[o+1] * 3),
+					new THREE.TypedVector3(normalarray, indexarray[o+2] * 3),
 				]
 
 			}
 
 			// TODO - do BufferGeometries support face normals?
 
-<<<<<<< HEAD
-			var face = new THREE.ProxyFace3( indexarray, i * size, vertexNormals );
-
-			attr.push( face );
-=======
 			if (colorarray) {
 
 				vertexColors = [
@@ -154,7 +120,6 @@
 			}
 
 			var face = new THREE.TypedFace3( indexarray, i * 3, vertexNormals );
->>>>>>> 7c3f7178
 
 		}
 
@@ -206,9 +171,8 @@
 
 	return this.faces;
 
-};
-
-THREE.Geometry99.prototype.createUvProxies = function () {
+}
+THREE.Geometry99.prototype.createUvProxies = function() {
 
 	// Replace the prototype getter with a local array property
 
@@ -225,9 +189,9 @@
 			var f = faces[i];
 
 			this.faceVertexUvs[0][i] = [];
-			this.faceVertexUvs[0][i][0] = new THREE.ProxyVector2(uvarray, f.a * 2);
-			this.faceVertexUvs[0][i][1] = new THREE.ProxyVector2(uvarray, f.b * 2);
-			this.faceVertexUvs[0][i][2] = new THREE.ProxyVector2(uvarray, f.c * 2);
+			this.faceVertexUvs[0][i][0] = new THREE.TypedVector2(uvarray, f.a * 2);
+			this.faceVertexUvs[0][i][1] = new THREE.TypedVector2(uvarray, f.b * 2);
+			this.faceVertexUvs[0][i][2] = new THREE.TypedVector2(uvarray, f.c * 2);
 
 		}
 	
@@ -237,23 +201,16 @@
 
 	return this.faceVertexUvs;
 
-<<<<<<< HEAD
-};
-
-THREE.Geometry99.prototype.populateProxyFromBuffer = function ( attr, buffername, proxytype, itemsize, offset, count ) {
-=======
 }
 
 THREE.Geometry99.prototype.populateProxyFromBuffer = function(attr, buffername, proxytype, itemsize, offset, count) {
->>>>>>> 7c3f7178
 
 	if ( this.attributes[ buffername ] ) {
 
 		var array = this.attributes[ buffername ].array;
 		var size = itemsize || this.attributes[ buffername ].itemSize;
 		var start = offset || 0;
-
-		count = count || ( array.length / size - start );
+		var count = count || (array.length / size - start);
 
 		for ( var i = start, l = start + count; i < l; i ++ ) {
 
@@ -263,9 +220,6 @@
 
 	}
 
-<<<<<<< HEAD
-};
-=======
 }
 
 THREE.TypedFace3 = function ( array, offset, vertexNormals ) {
@@ -320,5 +274,4 @@
 		get: function () { return this.array[ this.offset + 2 ]; },
 		set: function ( v ) { this.array[ this.offset + 2 ] = v; }
 	}
-} );
->>>>>>> 7c3f7178
+} );