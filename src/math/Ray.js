--- conflicted
+++ resolved
@@ -130,11 +130,7 @@
 
 				if ( s0 >= 0 ) {
 
-<<<<<<< HEAD
-		if ( det > 0 ) {
-=======
 					if ( s1 >= - extDet ) {
->>>>>>> 616952a3
 
 						if ( s1 <= extDet ) {
 
