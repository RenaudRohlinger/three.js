<!DOCTYPE html>
<html lang="en">
	<head>
		<title>three.js webgl - materials - EXR texture loader</title>
		<meta charset="utf-8">
		<meta name="viewport" content="width=device-width, user-scalable=no, minimum-scale=1.0, maximum-scale=1.0">
		<style>
			body {
				color: #fff;
				font-family:Monospace;
				font-size:13px;
				text-align:center;
				font-weight: bold;

				background-color: #000;
				margin: 0px;
				overflow: hidden;
			}

			#info {
				color:#fff;
				position: absolute;
				top: 0px; width: 100%;
				padding: 5px;

			}

			a { color: red; }

		</style>
	</head>
	<body>

		<div id="info">
			<a href="http://threejs.org" target="_blank" rel="noopener">three.js</a> - webgl EXR texture loader example
		</div>

		<script src="../build/three.js"></script>
		<script src="js/loaders/EXRLoader.js"></script>

		<script src="js/libs/dat.gui.min.js"></script>

		<script src="js/WebGL.js"></script>

		<script>

			if ( WEBGL.isWebGLAvailable() === false ) {

				document.body.appendChild( WEBGL.getWebGLErrorMessage() );

			}

			var params = {
				exposure: 1.0
			};

<<<<<<< HEAD
			var camera, scene, renderer;
			var materialHDR, quad;
=======
			var renderer, scene, camera;
>>>>>>> 344ff23a

			init();

			function init() {

				renderer = new THREE.WebGLRenderer();
				renderer.setPixelRatio( window.devicePixelRatio );
				renderer.setSize( window.innerWidth, window.innerHeight );
				document.body.appendChild( renderer.domElement );

				renderer.toneMapping = THREE.ReinhardToneMapping;
				renderer.toneMappingExposure = params.exposure;

				renderer.gammaOutput = true;

				scene = new THREE.Scene();

				var aspect = window.innerWidth / window.innerHeight;

<<<<<<< HEAD
				loader.load( "textures/piz_compressed.exr", function ( texture, textureData ) {
=======
				camera = new THREE.OrthographicCamera( - aspect, aspect, 1, - 1, 0, 1 );
>>>>>>> 344ff23a

				new THREE.EXRLoader().load( 'textures/piz_compressed.exr', function ( texture, textureData ) {

					//console.log( textureData );
					//console.log( texture );

					texture.generateMipmaps = true;

<<<<<<< HEAD
						uniforms: {
							tDiffuse: { value: texture },
							exposure: { value: 1.0 },
							brightMax: { value: 18.0 }
						},
						vertexShader: getText( 'vs-hdr' ),
						fragmentShader: getText( 'fs-hdr' )
=======
					// these setting are currently set correctly by default
					//texture.encoding = THREE.LinearEncoding;
					//texture.minFilter = THREE.LinearMipMapLinearFilter;
					//texture.magFilter = THREE.LinearFilter;
					//texture.flipY = true;
>>>>>>> 344ff23a

					var material = new THREE.MeshBasicMaterial( { map: texture } );

<<<<<<< HEAD
					quad = new THREE.Mesh( new THREE.PlaneBufferGeometry( textureData.width, textureData.height ), materialHDR );
					quad.position.z = - 100;
					scene.add( quad );
					animate();
=======
					var quad = new THREE.PlaneBufferGeometry( textureData.width / textureData.height, 1 );
>>>>>>> 344ff23a

					var mesh = new THREE.Mesh( quad, material );

					scene.add( mesh );

					render();

				} );

				//

				var gui = new dat.GUI();

				gui.add( params, 'exposure', 0, 2 ).onChange( render );
				gui.open();

				//

				window.addEventListener( 'resize', onWindowResize, false );

			}

			function onWindowResize() {

				var aspect = window.innerWidth / window.innerHeight;

				var frustumHeight = camera.top - camera.bottom;

				camera.left = - frustumHeight * aspect / 2;
				camera.right = frustumHeight * aspect / 2;

				camera.updateProjectionMatrix();

				renderer.setSize( window.innerWidth, window.innerHeight );

				render();

			}

			//

			function render() {

				renderer.toneMappingExposure = params.exposure;

				renderer.render( scene, camera );

			}

		</script>
	</body>
</html><|MERGE_RESOLUTION|>--- conflicted
+++ resolved
@@ -54,12 +54,7 @@
 				exposure: 1.0
 			};
 
-<<<<<<< HEAD
-			var camera, scene, renderer;
-			var materialHDR, quad;
-=======
 			var renderer, scene, camera;
->>>>>>> 344ff23a
 
 			init();
 
@@ -79,11 +74,7 @@
 
 				var aspect = window.innerWidth / window.innerHeight;
 
-<<<<<<< HEAD
-				loader.load( "textures/piz_compressed.exr", function ( texture, textureData ) {
-=======
 				camera = new THREE.OrthographicCamera( - aspect, aspect, 1, - 1, 0, 1 );
->>>>>>> 344ff23a
 
 				new THREE.EXRLoader().load( 'textures/piz_compressed.exr', function ( texture, textureData ) {
 
@@ -92,32 +83,15 @@
 
 					texture.generateMipmaps = true;
 
-<<<<<<< HEAD
-						uniforms: {
-							tDiffuse: { value: texture },
-							exposure: { value: 1.0 },
-							brightMax: { value: 18.0 }
-						},
-						vertexShader: getText( 'vs-hdr' ),
-						fragmentShader: getText( 'fs-hdr' )
-=======
 					// these setting are currently set correctly by default
 					//texture.encoding = THREE.LinearEncoding;
 					//texture.minFilter = THREE.LinearMipMapLinearFilter;
 					//texture.magFilter = THREE.LinearFilter;
 					//texture.flipY = true;
->>>>>>> 344ff23a
 
 					var material = new THREE.MeshBasicMaterial( { map: texture } );
 
-<<<<<<< HEAD
-					quad = new THREE.Mesh( new THREE.PlaneBufferGeometry( textureData.width, textureData.height ), materialHDR );
-					quad.position.z = - 100;
-					scene.add( quad );
-					animate();
-=======
 					var quad = new THREE.PlaneBufferGeometry( textureData.width / textureData.height, 1 );
->>>>>>> 344ff23a
 
 					var mesh = new THREE.Mesh( quad, material );
 
